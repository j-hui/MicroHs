/* Copyright 2023 Lennart Augustsson
 * See LICENSE file for full license.
 */
#include <stdio.h>
#include <stdlib.h>
#include <string.h>
#include <inttypes.h>
#include <locale.h>
#include <ctype.h>
#include <setjmp.h>

#define GCRED    1              /* do some reductions during GC */
#define FASTTAGS 1              /* compute tag by pointer subtraction */
#define UNIONPTR 1              /* use compact (2 pointer) layout */
#define INTTABLE 1              /* use fixed table of small INT nodes */
#define SANITY   1              /* do some sanity checks */
#define STACKOVL 1              /* check for stack overflow */
#define GETRAW   1              /* implement raw character get */

typedef intptr_t value_t;       /* Make value the same size as pointers, since they are in a union */
#define PRIvalue PRIdPTR
typedef uintptr_t uvalue_t;     /* Make unsigned value the same size as pointers, since they are in a union */
#define PRIuvalue PRIuPTR
typedef uintptr_t heapoffs_t;   /* Heap offsets */
#define PRIheap PRIuPTR
typedef uintptr_t tag_t;        /* Room for tag, low order bit indicates AP/not-AP */
typedef intptr_t stackptr_t;    /* Index into stack */
/* These types can be changed for 32 bit platforms. */
typedef uint64_t counter_t;     /* Statistics counter, can be smaller since overflow doesn't matter */
#define PRIcounter PRIu64
typedef uint64_t bits_t;        /* One word of bits */

/* We cast all FFI functions to this type.  It's reasonably portable */
typedef void (*funptr_t)(void);

#if defined(__MINGW32__)
#define ffsl __builtin_ffsll
#endif

#if defined(_MSC_VER)

/* Make Microsoft compiler a little more compatible. */

#pragma warning(disable : 4996)
#pragma intrinsic(_BitScanForward)
static inline int
ffsl(int64_t arg)
{
  unsigned long r;
  if (_BitScanForward64(&r, arg))
    return (int)(r+1);
  else
    return 0;
}
#define PCOMMA ""

#define WIN32_LEAN_AND_MEAN
#include <Windows.h>

typedef struct timeval {
    long tv_sec;
    long tv_usec;
} timeval;

int
gettimeofday(struct timeval * tp, struct timezone * tzp)
{
    static const uint64_t EPOCH = ((uint64_t) 116444736000000000ULL);

    SYSTEMTIME  system_time;
    FILETIME    file_time;
    uint64_t    time;

    GetSystemTime( &system_time );
    SystemTimeToFileTime( &system_time, &file_time );
    time =  ((uint64_t)file_time.dwLowDateTime )      ;
    time += ((uint64_t)file_time.dwHighDateTime) << 32;

    tp->tv_sec  = (long) ((time - EPOCH) / 10000000L);
    tp->tv_usec = (long) (system_time.wMilliseconds * 1000);
    return 0;
}

int
getraw()
{
  return -1;                    /* too tedious */
}

#else  /* defined(_MSC_VER) */

#include <sys/time.h>

#define PCOMMA "'"

#if GETRAW
#include <termios.h>
#include <unistd.h>

/*
 * Set the terminal in raw mode and read a single character.
 * Return this character, or -1 on any kind of failure.
 */
int
getraw(void)
{
  struct termios old, new;
  char c;
  int r;
  
  if (tcgetattr(0, &old))
    return -1;
  cfmakeraw(&new);
  if (tcsetattr(0, TCSANOW, &new))
    return -1;
  r = read(0, &c, 1);
  (void)tcsetattr(0, TCSANOW, &old);
  if (r == 1)
    return c;
  else
    return -1;
}
#else  /* GETRAW */

int
getraw()
{
  return -1;                    /* not implemented */
}

#endif /* GETRAW */

#endif  /* !defined(_MSC_VER) */


/***************************************/

#define VERSION "v3.5\n"

/* Keep permanent nodes for LOW_INT <= i < HIGH_INT */
#define LOW_INT (-10)
#define HIGH_INT 128

#define HEAP_CELLS 50000000
#define STACK_SIZE 100000

#define ERR(s) do { fprintf(stderr, "ERR: %s\n", s); exit(1); } while(0)

enum node_tag { T_FREE, T_IND, T_AP, T_INT, T_DOUBLE, T_HDL, T_S, T_K, T_I, T_B, T_C,
                T_A, T_Y, T_SS, T_BB, T_CC, T_P, T_O, T_T, T_BK, T_ADD, T_SUB, T_MUL,
                T_QUOT, T_REM, T_SUBR, T_UQUOT, T_UREM,
                T_FADD, T_FSUB, T_FMUL,
                T_FEQ, T_FNE, T_FLT, T_FLE, T_FGT, T_FGE, T_FSHOW,
                T_EQ, T_NE, T_LT, T_LE, T_GT, T_GE, T_ULT, T_ULE, T_UGT, T_UGE,
                T_ERROR, T_SEQ, T_EQUAL, T_COMPARE, T_RNF,
                T_IO_BIND, T_IO_THEN, T_IO_RETURN, T_IO_GETCHAR, T_IO_PUTCHAR,
                T_IO_SERIALIZE, T_IO_DESERIALIZE, T_IO_OPEN, T_IO_CLOSE, T_IO_ISNULLHANDLE,
                T_IO_STDIN, T_IO_STDOUT, T_IO_STDERR, T_IO_GETARGS, T_IO_DROPARGS,
                T_IO_PERFORMIO,
                T_IO_GETTIMEMILLI, T_IO_PRINT, T_IO_CATCH,
                T_IO_CCALL, T_IO_GETRAW, T_IO_FLUSH,
                T_STR,
                T_ISINT, T_ISIO,
                T_LAST_TAG,
};

#if NAIVE

/* Naive node representation with minimal unions */
typedef struct node {
  enum node_tag tag;
  union {
    value_t value;
    FILE *file;
    const char *string;
    struct {
      struct node *fun;
      struct node *arg;
    } s;
  } u;
} node;
typedef struct node* NODEPTR;
#define NIL 0
#define HEAPREF(i) &cells[(i)]
#define MARK(p) (p)->mark
#define GETTAG(p) (p)->tag
#define SETTAG(p, t) do { (p)->tag = (t); } while(0)
#define GETVALUE(p) (p)->u.value
// to squeeze a double into value_t we must exactly copy and read the bits
// this is a stm, and not an exp
#define GETDOUBLEVALUE(p,d) do { memcpy(&d, &((p)->u.value), 8); } while(0)
#define SETVALUE(p,v) (p)->u.value = v
#define SETDOUBLEVALUE(p,v) do { memcpy(&((p)->u.value), &v, 8); } while(0)
#define FUN(p) (p)->u.s.fun
#define ARG(p) (p)->u.s.arg
#define NEXT(p) FUN(p)
#define INDIR(p) FUN(p)
#define HANDLE(p) (p)->u.file
#define NODE_SIZE sizeof(node)
#define ALLOC_HEAP(n) do { cells = malloc(n * sizeof(node)); if (!cells) memerr(); memset(cells, 0x55, n * sizeof(node)); } while(0)
#define LABEL(n) ((heapoffs_t)((n) - cells))
node *cells;                 /* All cells */

#elif UNIONPTR

typedef struct node {
  union {
    struct node *uufun;
    tag_t uutag;             /* LSB=1 indicates that this is a tag, LSB=0 that this is a T_AP node */
  } ufun;
  union {
    struct node *uuarg;
    value_t uuvalue;
    FILE *uufile;
    const char *uustring;
  } uarg;
} node;
typedef struct node* NODEPTR;
#define NIL 0
#define HEAPREF(i) &cells[(i)]
#define GETTAG(p) ((p)->ufun.uutag & 1 ? (int)((p)->ufun.uutag >> 1) : T_AP)
#define SETTAG(p,t) do { if (t != T_AP) (p)->ufun.uutag = ((t) << 1) + 1; } while(0)
#define GETVALUE(p) (p)->uarg.uuvalue
#define GETDOUBLEVALUE(p, d) do { memcpy(&d, &((p)->uarg.uuvalue), 8); } while(0)
#define SETVALUE(p,v) (p)->uarg.uuvalue = v
#define SETDOUBLEVALUE(p,v) do { memcpy(&((p)->uarg.uuvalue), &v, 8); } while(0)
#define FUN(p) (p)->ufun.uufun
#define ARG(p) (p)->uarg.uuarg
#define STR(p) (p)->uarg.uustring
#define INDIR(p) ARG(p)
#define HANDLE(p) (p)->uarg.uufile
#define NODE_SIZE sizeof(node)
#define ALLOC_HEAP(n) do { cells = malloc(n * sizeof(node)); memset(cells, 0x55, n * sizeof(node)); } while(0)
#define LABEL(n) ((heapoffs_t)((n) - cells))
node *cells;                 /* All cells */

#else

#error "pick a node type"

#endif

counter_t num_reductions = 0;
counter_t num_alloc;
counter_t num_gc = 0;
double gc_mark_time = 0;
double run_time = 0;

NODEPTR *stack;
stackptr_t stack_ptr = -1;
#if STACKOVL
#define PUSH(x) do { if (stack_ptr >= stack_size-1) ERR("stack overflow"); stack[++stack_ptr] = (x); } while(0)
#else  /* SANITY */
#define PUSH(x) do {                                                       stack[++stack_ptr] = (x); } while(0)
#endif  /* SANITY */
#define TOP(n) stack[stack_ptr - (n)]
#define POP(n) stack_ptr -= (n)
#define GCCHECK(n) gc_check((n))

heapoffs_t heap_size = HEAP_CELLS; /* number of heap cells */
heapoffs_t heap_start;             /* first location in heap that needs GC */
stackptr_t stack_size = STACK_SIZE;

counter_t num_marked;
counter_t max_num_marked = 0;
counter_t num_free;

#define BITS_PER_WORD (sizeof(bits_t) * 8)
bits_t *free_map;             /* 1 bit per node, 0=free, 1=used */
heapoffs_t free_map_nwords;
heapoffs_t next_scan_index;

typedef struct {
  size_t   b_size;
  size_t   b_pos;
  uint8_t  b_buffer[1];
} BFILE;

struct handler {
  jmp_buf         hdl_buf;      /* env storage */
  struct handler *hdl_old;      /* old handler */
  stackptr_t      hdl_stack;    /* old stack pointer */
  NODEPTR         hdl_exn;     /* used temporarily to pass the exception value */
} *cur_handler = 0;

void
memerr(void)
{
  fprintf(stderr, "Out of memory\n");
  exit(1);
}

BFILE *
alloc_buffer(size_t size)
{
  BFILE *p;
  p = malloc(sizeof(BFILE) + size);
  if (!p)
    memerr();
  p->b_size = size;
  p->b_pos = 0;
  return p;
}

int
getb(BFILE *p)
{
  if (p->b_pos >= p->b_size)
    return -1;
  return p->b_buffer[p->b_pos++];
}

void
ungetb(int c, BFILE *p)
{
  if (p->b_pos == 0)
    ERR("ungetb");
  p->b_buffer[--p->b_pos] = (uint8_t)c;
}

/* Set FREE bit to 0 */
static inline void mark_used(NODEPTR n)
{
  heapoffs_t i = LABEL(n);
  if (i < heap_start)
    return;
#if SANITY
  if (i >= free_map_nwords * BITS_PER_WORD) ERR("mark_used");
#endif
  free_map[i / BITS_PER_WORD] &= ~(1ULL << (i % BITS_PER_WORD));
}

/* Test if FREE bit is 0 */
static inline int is_marked_used(NODEPTR n)
{
  heapoffs_t i = LABEL(n);
  if (i < heap_start)
    return 1;
#if SANITY
  if (i >= free_map_nwords * BITS_PER_WORD) ERR("is_marked_used");;
#endif
  return (free_map[i / BITS_PER_WORD] & (1ULL << (i % BITS_PER_WORD))) == 0;
}

static inline void mark_all_free(void)
{
  memset(free_map, ~0, free_map_nwords * sizeof(bits_t));
  next_scan_index = heap_start;
}

int glob_argc;
char **glob_argv;

int verbose = 0;

double
gettime()
{
  struct timeval tv;
  (void)gettimeofday(&tv, NULL);
  return tv.tv_sec + tv.tv_usec * 1e-6;
}

static inline NODEPTR
alloc_node(enum node_tag t)
{
#if SANITY
  if (num_free <= 0)
    ERR("alloc_node");
#endif

  heapoffs_t i = next_scan_index / BITS_PER_WORD;
  int k;                        /* will contain bit pos + 1 */
  for(;;) {
    heapoffs_t word = free_map[i];
    k = ffsl(word);
    if (k)
      break;
    i++;
#if SANITY
    if (i >= free_map_nwords)
      ERR("alloc_node free_map");
#endif
  }
  heapoffs_t pos = i * BITS_PER_WORD + k - 1; /* first free node */
  NODEPTR n = HEAPREF(pos);
  mark_used(n);
  next_scan_index = pos;

  SETTAG(n, t);
  num_alloc++;
  num_free--;
  return n;
}

static inline NODEPTR
new_ap(NODEPTR f, NODEPTR a)
{
  NODEPTR n = alloc_node(T_AP);
  FUN(n) = f;
  ARG(n) = a;
  return n;
}

/* Needed during reduction */
NODEPTR intTable[HIGH_INT - LOW_INT];
NODEPTR combFalse, combTrue, combUnit, combCons;
NODEPTR combCC, combBK, combIOBIND;
NODEPTR combLT, combEQ, combGT;

/* One node of each kind for primitives, these are never GCd. */
/* We use linear search in this, because almost all lookups
 * are among the combinators.
 */
struct {
  char *name;
  enum node_tag tag;
  NODEPTR node;
} primops[] = {
  /* combinators */
  /* sorted by frequency in a typical program */
  { "B", T_B },
  { "O", T_O },
  { "K", T_K },
  { "C'", T_CC },
  { "C", T_C },
  { "A", T_A },
  { "S'", T_SS },
  { "P", T_P },
  { "I", T_I },
  { "S", T_S },
  { "T", T_T },
  { "Y", T_Y },
  { "B'", T_BB },
  { "BK", T_BK },
  /* primops */
  { "+", T_ADD },
  { "-", T_SUB },
  { "*", T_MUL },
  { "quot", T_QUOT },
  { "rem", T_REM },
  { "uquot", T_UQUOT },
  { "urem", T_UREM },
  { "subtract", T_SUBR },
  { "fadd" , T_FADD},
  { "fsub" , T_FSUB},
  { "fmul" , T_FMUL},
  {"feq", T_FEQ},
  {"fne", T_FNE},
  {"flt", T_FLT},
  {"fle", T_FLE},
  {"fgt", T_FGT},
  {"fge", T_FGE},
  {"fshow", T_FSHOW},
  { "==", T_EQ },
  { "/=", T_NE },
  { "<", T_LT },
  { "u<", T_ULT },
  { "u<=", T_ULE },
  { "u>", T_UGT },
  { "u>=", T_UGE },
  { "<=", T_LE },
  { ">", T_GT },
  { ">=", T_GE },
  { "seq", T_SEQ },
  { "error", T_ERROR },
  { "equal", T_EQUAL },
  { "compare", T_COMPARE },
  { "rnf", T_RNF },
  /* IO primops */
  { "IO.>>=", T_IO_BIND },
  { "IO.>>", T_IO_THEN },
  { "IO.return", T_IO_RETURN },
  { "IO.getChar", T_IO_GETCHAR },
  { "IO.getRaw", T_IO_GETRAW },
  { "IO.putChar", T_IO_PUTCHAR },
  { "IO.serialize", T_IO_SERIALIZE },
  { "IO.print", T_IO_PRINT },
  { "IO.deserialize", T_IO_DESERIALIZE },
  { "IO.open", T_IO_OPEN },
  { "IO.close", T_IO_CLOSE },
  { "IO.flush", T_IO_FLUSH },
  { "IO.isNullHandle", T_IO_ISNULLHANDLE },
  { "IO.stdin", T_IO_STDIN },
  { "IO.stdout", T_IO_STDOUT },
  { "IO.stderr", T_IO_STDERR },
  { "IO.getArgs", T_IO_GETARGS },
  { "IO.dropArgs", T_IO_DROPARGS },
  { "IO.getTimeMilli", T_IO_GETTIMEMILLI },
  { "IO.performIO", T_IO_PERFORMIO },
  { "IO.catch", T_IO_CATCH },
  { "isInt", T_ISINT },
  { "isIO", T_ISIO },
};

void
init_nodes(void)
{
  ALLOC_HEAP(heap_size);
  free_map_nwords = (heap_size + BITS_PER_WORD - 1) / BITS_PER_WORD; /* bytes needed for free map */
  free_map = malloc(free_map_nwords * sizeof(bits_t));
  if (!free_map)
    memerr();

  /* Set up permanent nodes */
  heap_start = 0;
#if !FASTTAGS
  for (int j = 0; j < sizeof primops / sizeof primops[0];j++) {
    NODEPTR n = HEAPREF(heap_start++);
    primops[j].node = n;
    //MARK(n) = MARKED;
    SETTAG(n, primops[j].tag);
    switch (primops[j].tag) {
    case T_K: combFalse = n; break;
    case T_A: combTrue = n; break;
    case T_I: combUnit = n; break;
    case T_O: combCons = n; break;
    case T_CC: combCC = n; break;
    case T_BK: combBK = n; break;
    case T_IO_BIND: combIOBIND = n; break;
    case T_IO_STDIN:  SETTAG(n, T_HDL); HANDLE(n) = stdin;  break;
    case T_IO_STDOUT: SETTAG(n, T_HDL); HANDLE(n) = stdout; break;
    case T_IO_STDERR: SETTAG(n, T_HDL); HANDLE(n) = stderr; break;
    default:
      break;
    }
  }
#else
  for(enum node_tag t = T_FREE; t < T_LAST_TAG; t++) {
    NODEPTR n = HEAPREF(heap_start++);
    SETTAG(n, t);
    switch (t) {
    case T_K: combFalse = n; break;
    case T_A: combTrue = n; break;
    case T_I: combUnit = n; break;
    case T_O: combCons = n; break;
    case T_CC: combCC = n; break;
    case T_BK: combBK = n; break;
    case T_IO_BIND: combIOBIND = n; break;
    case T_IO_STDIN:  SETTAG(n, T_HDL); HANDLE(n) = stdin;  break;
    case T_IO_STDOUT: SETTAG(n, T_HDL); HANDLE(n) = stdout; break;
    case T_IO_STDERR: SETTAG(n, T_HDL); HANDLE(n) = stderr; break;
    default:
      break;
    }
    for (int j = 0; j < sizeof primops / sizeof primops[0];j++) {
      if (primops[j].tag == t) {
        primops[j].node = n;
      }
    }
  }
#endif

  /* The representation of the constructors of
   *  data Ordering = LT | EQ | GT
   * do not have single constructors.
   * But we can make compound one, since that are irreducible.
   */
#define NEWAP(c, f, a) do { NODEPTR n = HEAPREF(heap_start++); SETTAG(n, T_AP); FUN(n) = (f); ARG(n) = (a); (c) = n;} while(0)
  NEWAP(combLT, combBK,    combFalse);  /* BK B */
  NEWAP(combEQ, combFalse, combFalse);  /* K K */
  NEWAP(combGT, combFalse, combTrue);   /* K A */

#if INTTABLE
  /* Allocate permanent Int nodes */
  for (int i = LOW_INT; i < HIGH_INT; i++) {
    NODEPTR n = HEAPREF(heap_start++);
    intTable[i - LOW_INT] = n;
    SETTAG(n, T_INT);
    SETVALUE(n, i);
  }
#endif

  /* Round up heap_start to the next bitword boundary to avoid the permanent nodes. */
  heap_start = (heap_start + BITS_PER_WORD - 1) / BITS_PER_WORD * BITS_PER_WORD;

  mark_all_free();

  num_free = heap_size - heap_start;
}

#if GCRED
int red_a, red_k, red_i, red_int;
#endif

//counter_t mark_depth;

/* Mark all used nodes reachable from *np */
void
mark(NODEPTR *np)
{
  NODEPTR n;
#if GCRED
  value_t i;
#endif

  //  mark_depth++;
  //  if (mark_depth % 10000 == 0)
  //    printf("mark depth %"PRIcounter"\n", mark_depth);
  top:
  n = *np;
  if (GETTAG(n) == T_IND) {
#if SANITY
    int loop = 0;
    /* Skip indirections, and redirect start pointer */
    while (GETTAG(n) == T_IND) {
      //      printf("*"); fflush(stdout);
      n = INDIR(n);
      if (loop++ > 10000000) {
        printf("%p %p %p\n", n, INDIR(n), INDIR(INDIR(n)));
        ERR("IND loop");
      }
    }
    //    if (loop)
    //      printf("\n");
#else  /* SANITY */
    while (GETTAG(n) == T_IND) {
      n = INDIR(n);
    }
#endif  /* SANITY */
    *np = n;
  }
  if (is_marked_used(n)) {
    //    mark_depth--;
    return;
  }
  num_marked++;
  mark_used(n);
#if GCRED
  /* This is really only fruitful just after parsing.  It can be removed. */
  if (GETTAG(n) == T_AP && GETTAG(FUN(n)) == T_AP && GETTAG(FUN(FUN(n))) == T_A) {
    /* Do the A x y --> y reduction */
    NODEPTR y = ARG(n);
    SETTAG(n, T_IND);
    INDIR(n) = y;
    red_a++;
    goto top;
  }
#if 0
  /* This never seems to happen */
  if (GETTAG(n) == T_AP && GETTAG(FUN(n)) == T_AP && GETTAG(FUN(FUN(n))) == T_K) {
    /* Do the K x y --> x reduction */
    NODEPTR x = ARG(FUN(n));
    SETTAG(n, T_IND);
    INDIR(n) = x;
    red_k++;
    goto top;
  }
#endif
  if (GETTAG(n) == T_AP && GETTAG(FUN(n)) == T_I) {
    /* Do the I x --> x reduction */
    NODEPTR x = ARG(n);
    SETTAG(n, T_IND);
    INDIR(n) = x;
    red_i++;
    goto top;
  }
#if INTTABLE
  if (GETTAG(n) == T_INT && LOW_INT <= (i = GETVALUE(n)) && i < HIGH_INT) {
    SETTAG(n, T_IND);
    INDIR(n) = intTable[i - LOW_INT];
    red_int++;
    goto top;
  }
#endif  /* INTTABLE */
#endif  /* GCRED */
  if (GETTAG(n) == T_AP) {
#if 1
    mark(&FUN(n));
    //mark(&ARG(n));
    np = &ARG(n);
    goto top;                   /* Avoid tail recursion */
#else
    mark(&ARG(n));
    np = &FUN(n);
    goto top;                   /* Avoid tail recursion */
#endif
  }
}

/* Perform a garbage collection:
   - First mark from all roots; roots are on the stack.
*/
void
gc(void)
{
  double t;
  
  num_gc++;
  num_marked = 0;
  if (verbose > 1)
    fprintf(stderr, "gc mark\n");
  gc_mark_time -= gettime();
  mark_all_free();
  //  mark_depth = 0;
  for (stackptr_t i = 0; i <= stack_ptr; i++)
    mark(&stack[i]);
  t = gettime();
  gc_mark_time += t;
  if (verbose > 1)
    fprintf(stderr, "gc scan\n");

  if (num_marked > max_num_marked)
    max_num_marked = num_marked;
  num_free = heap_size - heap_start - num_marked;
  if (num_free < heap_size / 50)
    ERR("heap exhausted");
  if (verbose > 1)
    fprintf(stderr, "gc done, %"PRIcounter" free\n", num_free);
}

/* Check that there are k nodes available, if not then GC. */
static inline void
gc_check(size_t k)
{
  if (k < num_free)
    return;
  if (verbose > 1)
    fprintf(stderr, "gc_check: %d\n", (int)k);
  gc();
}

/*
 * Table of FFI callable functions.
 * (For a more flexible solution use dlopen()/dlsym()/dlclose())
 * The table contains the information needed to do the actual call.
 * The types are
 *   V    void name(void)
 *   I    int  name(void)
 *   IV   void name(int)
 *   II   int  name(int)
 *   IIV  void name(int, int)
 *   III  int  name(int, int)
 * more can easily be added.
 */
struct {
  const char *ffi_name;
  const funptr_t ffi_fun;
  enum { FFI_V, FFI_I, FFI_IV, FFI_II, FFI_IIV, FFI_III } ffi_how;
} ffi_table[] = {
  { "llabs", (funptr_t)llabs, FFI_II },
};

/* Look up an FFI function by name */
value_t
lookupFFIname(const char *name)
{
  for(int i = 0; i < sizeof(ffi_table) / sizeof(ffi_table[0]); i++)
    if (strcmp(ffi_table[i].ffi_name, name) == 0)
      return (value_t)i;
  ERR("lookupFFIname");
}

/* If the next input character is c, then consume it, else leave it alone. */
int
gobble(BFILE *f, int c)
{
  int d = getb(f);
  if (c == d) {
    return 1;
  } else {
    ungetb(d, f);
    return 0;
  }
}

value_t
parse_int(BFILE *f)
{
  value_t i = 0;
  int c = getb(f);
  for(;;) {
    i = i * 10 + c - '0';
    c = getb(f);
    if (c < '0' || c > '9') {
      ungetb(c, f);
      break;
    }
  }
  return i;
}

double
parse_double(BFILE *f)
{
  // apparently longest float, when rendered, takes up 24 characters
  // https://stackoverflow.com/questions/1701055/what-is-the-maximum-length-in-chars-needed-to-represent-any-double-value
  // I expect Lennart will hate this...
  char floatstr[24];
  int i = 0;
  for(;;) {
    int c = getb(f);
    if (c < '0' || c > '9') {
      ungetb(c, f);
      break;
    }
    floatstr[i++] = c;
  }
  int c = getb(f);
  if(c != '.') {
    ERR("can not parse double");
  }
  floatstr[i++] = '.';

  for(;;) {
    int c = getb(f);
    if(c < '0' || c > '9') {
      ungetb(c, f);
      break;
    }
    floatstr[i++] = c;
  }

  floatstr[i++] = '\0';
  double d = strtod(floatstr, NULL);
  return d;
}

NODEPTR
mkStrNode(const char *str)
{
  NODEPTR n = alloc_node(T_STR);
  STR(n) = str;
  return n;
}

<<<<<<< HEAD
NODEPTR mkInt(int64_t i);
NODEPTR mkDouble(double d);
=======
NODEPTR mkInt(value_t i);
>>>>>>> 2ff4d2eb

/* Table of labelled nodes for sharing during parsing. */
struct shared_entry {
  heapoffs_t label;
  NODEPTR node;                 /* NIL indicates unused */
} *shared_table;
heapoffs_t shared_table_size;

/* Look for the label in the table.
 * If it's found, return the node.
 * If not found, return the first empty entry.
*/
NODEPTR *
find_label(heapoffs_t label)
{
  int hash = (int)(label % shared_table_size);
  for(int i = hash; ; i++) {
    if (shared_table[i].node == NIL) {
      /* The slot is empty, so claim and return it */
      shared_table[i].label = label;
      return &shared_table[i].node;
    } else if (shared_table[i].label == label) {
      /* Found the label, so return it. */
      return &shared_table[i].node;
    }
    /* Not empty and not found, try next. */
  }
}

NODEPTR
parse(BFILE *f)
{
  NODEPTR r;
  NODEPTR *nodep;
  heapoffs_t l;
  value_t i;
  double d;
  value_t neg;
  int c;
  char buf[80];                 /* store names of primitives. */

  c = getb(f);
  if (c < 0) ERR("parse EOF");
  switch (c) {
  case '(' :
    /* application: (f a) */
    r = alloc_node(T_AP);
    FUN(r) = parse(f);
    if (!gobble(f, ' ')) ERR("parse ' '");
    ARG(r) = parse(f);
    if (!gobble(f, ')')) ERR("parse ')'");
    return r;
  case '-':
    c = getb(f);
    neg = -1;
    if ('0' <= c && c <= '9') {
      goto number;
    } else if (c == 'f') {
      goto flabel; // this stuff is cursed, I am not as much of a hacker as Lennart
    } else {
      ERR("got -");
    }
  case 'f':
  neg = 1;
  flabel:
    c = getb(f);
    if('0' <= c && c <= '9') {
      goto floatingnumber;
    } else {
      ERR("got f");
    }
  case '0':case '1':case '2':case '3':case '4':case '5':case '6':case '7':case '8':case '9':
    /* integer [0-9]+*/
    neg = 1;
  number:
    ungetb(c, f);
    i = neg * parse_int(f);
    r = mkInt(i);
    return r;
  floatingnumber:
    ungetb(c, f);
    d = neg * parse_double(f);
    r = mkDouble(d);
    return r;
  case '$':
    /* A primitive, keep getting char's until end */
    for (int j = 0;;) {
      c = getb(f);
      if (c == ' ' || c == ')') {
        ungetb(c, f);
        buf[j] = 0;
        break;
      }
      buf[j++] = c;
    }
    /* Look up the primop and use the preallocated node. */
    for (int j = 0; j < sizeof primops / sizeof primops[0]; j++) {
      if (strcmp(primops[j].name, buf) == 0) {
        return primops[j].node;
      }
    }
    fprintf(stderr, "eval: bad primop %s\n", buf);
    ERR("no primop");
  case '_' :
    /* Reference to a shared value: _label */
    l = parse_int(f);  /* The label */
    nodep = find_label(l);
    if (*nodep == NIL) {
      /* Not yet defined, so make it an indirection */
      *nodep = alloc_node(T_IND);
      INDIR(*nodep) = NIL;
    }
    return *nodep;
  case ':' :
    /* Define a shared expression: :label e */
    l = parse_int(f);  /* The label */
    if (!gobble(f, ' ')) ERR("parse ' '");
    nodep = find_label(l);
    if (*nodep == NIL) {
      /* not referenced yet, so create a node */
      *nodep = alloc_node(T_IND);
      INDIR(*nodep) = NIL;
    } else {
      /* Sanity check */
      if (INDIR(*nodep) != NIL) ERR("shared != NIL");
    }
    r = parse(f);
    INDIR(*nodep) = r;
    return r;
  case '"' :
    /* Everything up to the next " is a string.
     * Special characters are encoded as \NNN&,
     * where NNN is the decimal value of the character */
    /* XXX assume there are no NULs in the string, and all fit in a char */
    /* XXX allocation is a hack */
    {
      char *buffer = malloc(10000);
      char *p = buffer;
      for(;;) {
        c = getb(f);
        if (c == '"')
          break;
        if (c == '\\') {
          *p++ = (char)parse_int(f);
          if (!gobble(f, '&'))
            ERR("parse string");
        } else {
          *p++ = c;
        }
      }
      *p++ = 0;
      r = mkStrNode(realloc(buffer, p - buffer));
      return r;
    }
  case '#':
    /* An FFI name */
    for (int j = 0;;) {
      c = getb(f);
      if (c == ' ' || c == ')') {
        ungetb(c, f);
        buf[j] = 0;
        break;
      }
      buf[j++] = c;
    }
    r = alloc_node(T_IO_CCALL);
    SETVALUE(r, lookupFFIname(buf));
    return r;
  default:
    fprintf(stderr, "parse '%c'\n", c);
    ERR("parse default");
  }
}

void
checkversion(BFILE *f)
{
  char *p = VERSION;
  int c;

  while ((c = *p++)) {
    if (c != getb(f))
      ERR("version mismatch");
  }
  gobble(f, '\r');                 /* allow extra CR */
}

/* Parse a file */
NODEPTR
parse_top(BFILE *f)
{
  checkversion(f);
  heapoffs_t numLabels = parse_int(f);
  if (!gobble(f, '\n'))
    ERR("size parse");
  gobble(f, '\r');                 /* allow extra CR */
  shared_table_size = 3 * numLabels; /* sparsely populated hashtable */
  shared_table = malloc(shared_table_size * sizeof(struct shared_entry));
  if (!shared_table)
    memerr();
  for(heapoffs_t i = 0; i < shared_table_size; i++)
    shared_table[i].node = NIL;
  NODEPTR n = parse(f);
  free(shared_table);
  return n;
}

NODEPTR
parse_FILE(FILE *f)
{
  size_t size;
  off_t pos;
  
  /* Determine how much is left of the file */
  pos = ftell(f);
  (void)fseek(f, 0, SEEK_END);
  size = (size_t)(ftell(f) - pos);
  (void)fseek(f, pos, SEEK_SET);

  /* Read entire file */
  BFILE *b = alloc_buffer(size);
  if (fread(b->b_buffer, 1, size, f) != size)
    ERR("fread");

  /* And parse it */
  NODEPTR n = parse_top(b);

  free(b);
  return n;
}

NODEPTR
parse_file(const char *fn, size_t *psize)
{
  FILE *f = fopen(fn, "r");
  if (!f)
    ERR("file not found");
  NODEPTR n = parse_FILE(f);
  *psize = ftell(f);
  fclose(f);
  return n;
}


void printrec(FILE *f, NODEPTR n);

counter_t num_shared;

/* Two bits per node: marked, shared
 * 0, 0   -- not visited
 * 1, 0   -- visited once
 * 1, 1   -- visited more than once
 * 0, 1   -- printed
 */
bits_t *marked_bits;
bits_t *shared_bits;
static inline void set_bit(bits_t *bits, NODEPTR n)
{
  heapoffs_t i = LABEL(n);
  bits[i / BITS_PER_WORD] |= (1ULL << (i % BITS_PER_WORD));
}
static inline void clear_bit(bits_t *bits, NODEPTR n)
{
  heapoffs_t i = LABEL(n);
  bits[i / BITS_PER_WORD] &= ~(1ULL << (i % BITS_PER_WORD));
}
static inline int test_bit(bits_t *bits, NODEPTR n)
{
  heapoffs_t i = LABEL(n);
  return (bits[i / BITS_PER_WORD] & (1ULL << (i % BITS_PER_WORD))) != 0;
}

/* Mark all reachable nodes, when a marked node is reached, mark it as shared. */
void
find_sharing(NODEPTR n)
{
 top:
  while (GETTAG(n) == T_IND)
    n = INDIR(n);
  //printf("find_sharing %p %llu ", n, LABEL(n));
  if (GETTAG(n) == T_AP) {
    if (test_bit(shared_bits, n)) {
      /* Alread marked as shared */
      //printf("shared\n");
      ;
    } else if (test_bit(marked_bits, n)) {
      /* Already marked, so now mark as shared */
      //printf("marked\n");
      set_bit(shared_bits, n);
      num_shared++;
    } else {
      /* Mark as visited, and recurse */
      //printf("unmarked\n");
      set_bit(marked_bits, n);
      find_sharing(FUN(n));
      n = ARG(n);
      goto top;
    }
  } else {
    /* Not an application, so do nothing */
    //printf("not T_AP\n");
    ;
  }
}

/* Recursively print an expression.
   This assumes that the shared nodes has been marked as such.
*/
void
printrec(FILE *f, NODEPTR n)
{
  if (test_bit(shared_bits, n)) {
    /* The node is shared */
    if (test_bit(marked_bits, n)) {
      /* Not yet printed, so emit a label */
      fprintf(f, ":%"PRIheap" ", LABEL(n));
      clear_bit(marked_bits, n);  /* mark as printed */
    } else {
      /* This node has already been printed, so just use a reference. */
      fprintf(f, "_%"PRIheap, LABEL(n));
      return;
    }
  }

  switch (GETTAG(n)) {
  case T_IND: /*putc('*', f);*/ printrec(f, INDIR(n)); break;
  case T_AP:
    fputc('(', f);
    printrec(f, FUN(n));
    fputc(' ', f);
    printrec(f, ARG(n));
    fputc(')', f);
    break;
<<<<<<< HEAD
  case T_INT: fprintf(f, "%"PRIu64, GETVALUE(n)); break;
  case T_DOUBLE:
    double d;
    GETDOUBLEVALUE(n, d);
    fprintf(f, "%f", d);
    break;
=======
  case T_INT: fprintf(f, "%"PRIvalue, GETVALUE(n)); break;
>>>>>>> 2ff4d2eb
  case T_STR:
    {
      const char *p = STR(n);
      int c;
      fputc('"', f);
      while ((c = *p++)) {
        if (c == '"' || c == '\\' || c < ' ' || c > '~') {
          fprintf(f, "\\%d&", c);
        } else {
          fputc(c, f);
        }
      }
      fputc('"', f);
      break;
    }
  case T_HDL:
    if (HANDLE(n) == stdin)
      fprintf(f, "$IO.stdin");
    else if (HANDLE(n) == stdout)
      fprintf(f, "$IO.stdout");
    else if (HANDLE(n) == stderr)
      fprintf(f, "$IO.stderr");
    else
      ERR("Cannot serialize handles");
    break;
  case T_S: fprintf(f, "$S"); break;
  case T_K: fprintf(f, "$K"); break;
  case T_I: fprintf(f, "$I"); break;
  case T_C: fprintf(f, "$C"); break;
  case T_B: fprintf(f, "$B"); break;
  case T_A: fprintf(f, "$A"); break;
  case T_T: fprintf(f, "$T"); break;
  case T_Y: fprintf(f, "$Y"); break;
  case T_P: fprintf(f, "$P"); break;
  case T_O: fprintf(f, "$O"); break;
  case T_SS: fprintf(f, "$S'"); break;
  case T_BB: fprintf(f, "$B'"); break;
  case T_BK: fprintf(f, "$BK"); break;
  case T_CC: fprintf(f, "$C'"); break;
  case T_ADD: fprintf(f, "$+"); break;
  case T_SUB: fprintf(f, "$-"); break;
  case T_MUL: fprintf(f, "$*"); break;
  case T_QUOT: fprintf(f, "$quot"); break;
  case T_REM: fprintf(f, "$rem"); break;
  case T_UQUOT: fprintf(f, "$uquot"); break;
  case T_UREM: fprintf(f, "$urem"); break;
  case T_SUBR: fprintf(f, "$subtract"); break;
  case T_FADD:  fprintf(f, "$fadd"); break;
  case T_FSUB:  fprintf(f, "$fsub"); break;
  case T_FMUL:  fprintf(f, "$fmul"); break;
  case T_FEQ: fprintf(f, "$feq"); break;
  case T_FNE: fprintf(f, "$fne"); break;
  case T_FLT: fprintf(f, "$flt"); break;
  case T_FLE: fprintf(f, "$fle"); break;
  case T_FGT: fprintf(f, "$fgt"); break;
  case T_FGE: fprintf(f, "$fge"); break;
  case T_FSHOW: fprintf(f, "$fshow"); break;
  case T_EQ: fprintf(f, "$=="); break;
  case T_NE: fprintf(f, "$/="); break;
  case T_LT: fprintf(f, "$<"); break;
  case T_LE: fprintf(f, "$<="); break;
  case T_GT: fprintf(f, "$>"); break;
  case T_GE: fprintf(f, "$>="); break;
  case T_ULT: fprintf(f, "$u<"); break;
  case T_ULE: fprintf(f, "$u<="); break;
  case T_UGT: fprintf(f, "$u>"); break;
  case T_UGE: fprintf(f, "$u>="); break;
  case T_ERROR: fprintf(f, "$error"); break;
  case T_EQUAL: fprintf(f, "$equal"); break;
  case T_COMPARE: fprintf(f, "$compare"); break;
  case T_RNF: fprintf(f, "$rnf"); break;
  case T_SEQ: fprintf(f, "$seq"); break;
  case T_IO_BIND: fprintf(f, "$IO.>>="); break;
  case T_IO_THEN: fprintf(f, "$IO.>>"); break;
  case T_IO_RETURN: fprintf(f, "$IO.return"); break;
  case T_IO_GETCHAR: fprintf(f, "$IO.getChar"); break;
  case T_IO_GETRAW: fprintf(f, "$IO.getRaw"); break;
  case T_IO_PUTCHAR: fprintf(f, "$IO.putChar"); break;
  case T_IO_SERIALIZE: fprintf(f, "$IO.serialize"); break;
  case T_IO_PRINT: fprintf(f, "$IO.print"); break;
  case T_IO_DESERIALIZE: fprintf(f, "$IO.deserialize"); break;
  case T_IO_OPEN: fprintf(f, "$IO.open"); break;
  case T_IO_CLOSE: fprintf(f, "$IO.close"); break;
  case T_IO_FLUSH: fprintf(f, "$IO.flush"); break;
  case T_IO_ISNULLHANDLE: fprintf(f, "$IO.isNullHandle"); break;
  case T_IO_GETARGS: fprintf(f, "$IO.getArgs"); break;
  case T_IO_DROPARGS: fprintf(f, "$IO.dropArgs"); break;
  case T_IO_GETTIMEMILLI: fprintf(f, "$IO.getTimeMilli"); break;
  case T_IO_PERFORMIO: fprintf(f, "$IO.performIO"); break;
  case T_IO_CCALL: fprintf(f, "#%s", ffi_table[GETVALUE(n)].ffi_name); break;
  case T_IO_CATCH: fprintf(f, "$IO.catch"); break;
  case T_ISINT: fprintf(f, "$isInt"); break;
  case T_ISIO: fprintf(f, "$isIO"); break;
  default: ERR("print tag");
  }
}

/* Serialize a graph to file. */
void
print(FILE *f, NODEPTR n, int header)
{
  num_shared = 0;
  marked_bits = calloc(free_map_nwords, sizeof(bits_t));
  if (!marked_bits)
    memerr();
  shared_bits = calloc(free_map_nwords, sizeof(bits_t));
  if (!shared_bits)
    memerr();
  find_sharing(n);
  if (header)
    fprintf(f, "%s%"PRIcounter"\n", VERSION, num_shared);
  printrec(f, n);
  free(marked_bits);
  free(shared_bits);
}

/* Show a graph. */
void
pp(FILE *f, NODEPTR n)
{
  print(f, n, 0);
  fprintf(f, "\n");
}

NODEPTR
mkInt(value_t i)
{
#if INTTABLE
  if (LOW_INT <= i && i < HIGH_INT) {
    return intTable[i - LOW_INT];
  }
#endif

  NODEPTR n;
  n = alloc_node(T_INT);
  SETVALUE(n, i);
  return n;
}

NODEPTR
mkDouble(double d)
{
  NODEPTR n;
  n = alloc_node(T_DOUBLE);
  SETDOUBLEVALUE(n, d);
  return n;
}

static inline NODEPTR
mkNil(void)
{
  return combFalse;
}

static inline NODEPTR
mkCons(NODEPTR x, NODEPTR xs)
{
  return new_ap(new_ap(combCons, x), xs);
}

size_t
strNodes(size_t len)
{
  /* Each character will need a CHAR node and a CONS node, a CONS uses 2 T_AP nodes */
  len *= (1 + 2);
  /* And each string will need a NIL */
  len += 1;
  return len;
}

/* Turn a C string into a combinator string */
NODEPTR
mkString(const char *str, size_t len)
{
  NODEPTR n, nc;

  n = mkNil();
  for(size_t i = len; i > 0; i--) {
    nc = mkInt(str[i-1]);
    n = mkCons(nc, n);
  }
  return n;
}

NODEPTR
mkStringC(const char *str)
{
  return mkString(str, strlen(str));
}

void eval(NODEPTR n);

/* Evaluate and skip indirections. */
static inline NODEPTR
evali(NODEPTR n)
{
  /* Need to push and pop in case GC happens */
  PUSH(n);
  eval(n);
  n = TOP(0);
  POP(1);
  while (GETTAG(n) == T_IND)
    n = INDIR(n);
  return n;
}

static inline NODEPTR
evald(NODEPTR n)
{
  PUSH(n);
  eval(n);
  n = TOP(0);
  POP(1);
  while (GETTAG(n) == T_IND)
    n = INDIR(n);
  return n;
}

/* Follow indirections */
static inline NODEPTR
indir(NODEPTR n)
{
  while (GETTAG(n) == T_IND)
    n = INDIR(n);
  return n;
}

/* Evaluate to an INT */
static inline value_t
evalint(NODEPTR n)
{
  n = evali(n);
#if SANITY
  if (GETTAG(n) != T_INT) {
    fprintf(stderr, "bad tag %d\n", GETTAG(n));
    ERR("evalint");
  }
#endif
  return GETVALUE(n);
}

/* Evaluate to a Double */
static inline double
evaldouble(NODEPTR n)
{
  n = evald(n);
  #if SANITY
  if (GETTAG(n) != T_DOUBLE) {
    fprintf(stderr, "bad tag %d\n", GETTAG(n));
    ERR("evaldouble");
  }
  #endif
  double d;
  GETDOUBLEVALUE(n, d);
  return d;
}

/* Evaluate to a T_HDL */
FILE *
evalhandleN(NODEPTR n)
{
  n = evali(n);
#if SANITY
  if (GETTAG(n) != T_HDL) {
    fprintf(stderr, "bad tag %d\n", GETTAG(n));
    ERR("evalhandle");
  }
#endif
  return HANDLE(n);
}

/* Evaluate to a T_HDL, and check for closed */
FILE *
evalhandle(NODEPTR n)
{
  FILE *hdl;
  hdl = evalhandleN(n);
  if (hdl == 0) {
    fprintf(stderr, "closed file\n");
    ERR("evalhandle");
  }
  return hdl;
}

/* Evaluate a string, returns a newly allocated buffer. */
/* XXX this is cheating, should use continuations */
char *
evalstring(NODEPTR n)
{
  size_t sz = 10000;
  char *p, *name = malloc(sz);
  value_t c;
  NODEPTR x;

  if (!name)
    memerr();
  for (p = name;;) {
    if (p >= name + sz)
      ERR("evalstring too long");
    n = evali(n);
    if (GETTAG(n) == T_K)            /* Nil */
      break;
    else if (GETTAG(n) == T_AP && GETTAG(x = indir(FUN(n))) == T_AP && GETTAG(indir(FUN(x))) == T_O) { /* Cons */
      c = evalint(ARG(x));
      if (c < 0 || c > 127)
	ERR("invalid char");    /* Only allow ASCII */
      *p++ = (char)c;
      n = ARG(n);
    } else {
      ERR("evalstring not Nil/Cons");
    }
  }
  *p = 0;
  return name;
}

/* Compares anything, but really only works well on strings.
 * if p < q  return -1
 * if p > q  return 1
 * if p == q return 0
 */
int
compare(NODEPTR p, NODEPTR q)
{
  int r;
  value_t x, y;
  FILE *f, *g;
  
 top:
  PUSH(q);                      /* save for GC */
  p = evali(p);
  q = evali(TOP(0));
  POP(1);
  enum node_tag ptag = GETTAG(p);
  enum node_tag qtag = GETTAG(q);
  if (ptag != qtag) {
    /* Hack to make Nil < Cons */
    if (ptag == T_K && qtag == T_AP)
      return -1;
    if (ptag == T_AP && qtag == T_K)
      return 1;
    return ptag < qtag ? -1 : 1;
  }
  switch (ptag) {
  case T_AP:
    PUSH(ARG(p));
    PUSH(ARG(q));
    r = compare(FUN(p), FUN(q));
    if (r != 0) {
      POP(2);
      return r;
    }
    q = TOP(0);
    p = TOP(1);
    POP(2);
    goto top;
  case T_INT:
  case T_IO_CCALL:
    x = GETVALUE(p);
    y = GETVALUE(q);
    return x < y ? -1 : x > y ? 1 : 0;
  case T_HDL:
    f = HANDLE(p);
    g = HANDLE(q);
    return f < g ? -1 : f > g ? 1 : 0;
  default:
    return 0;
  }
}

void
rnf_rec(NODEPTR n)
{
 top:
  if (test_bit(marked_bits, n))
    return;
  set_bit(marked_bits, n);
  n = evali(n);
  if (GETTAG(n) == T_AP) {
    rnf_rec(FUN(n));
    n = ARG(n);
    goto top;
  }
}

void
rnf(NODEPTR n)
{
  /* Mark visited nodes to avoid getting stuck in loops. */
  marked_bits = calloc(free_map_nwords, sizeof(bits_t));
  if (!marked_bits)
    memerr();
  rnf_rec(n);
  free(marked_bits);
}

NODEPTR evalio(NODEPTR n);

/* Evaluate a node, returns when the node is in WHNF. */
void
eval(NODEPTR n)
{
  stackptr_t stk = stack_ptr;
  NODEPTR x, y, z, w;
  value_t xi, yi;
  double xd, yd;
  value_t r;
  double rd;
  FILE *hdl;
  char *msg;
  heapoffs_t l;

/* Reset stack pointer and return. */
#define RET do { stack_ptr = stk; return; } while(0)
/* Check that there are at least n arguments, return if not. */
#define CHECK(n) do { if (stack_ptr - stk < (n)) RET; } while(0)

#define SETIND(n, x) do { SETTAG((n), T_IND); INDIR((n)) = (x); } while(0)
#define GOIND(x) do { SETIND(n, (x)); goto ind; } while(0)
#define GOAP(f,a) do { FUN((n)) = (f); ARG((n)) = (a); goto ap; } while(0)
/* CHKARGN checks that there are at least N arguments.
 * It also
 *  - sets n to the "top" node
 *  - set x, y, ... to the arguments
 *  - pops N stack elements
 * NOTE: No GC is allowed after these, since the stack has been popped.
 */
#define CHKARG0 do { } while(0)
#define CHKARG1 do { CHECK(1); POP(1); n = TOP(-1); x = ARG(n); } while(0)
#define CHKARG2 do { CHECK(2); POP(2); n = TOP(-1); y = ARG(n); x = ARG(TOP(-2)); } while(0)
#define CHKARG3 do { CHECK(3); POP(3); n = TOP(-1); z = ARG(n); y = ARG(TOP(-2)); x = ARG(TOP(-3)); } while(0)
#define CHKARG4 do { CHECK(4); POP(4); n = TOP(-1); w = ARG(n); z = ARG(TOP(-2)); y = ARG(TOP(-3)); x = ARG(TOP(-4)); } while(0)

/* Alloc a possible GC action, e, between setting x and popping */
#define CHKARGEV1(e)  do { CHECK(1); x = ARG(TOP(0)); e; POP(1); n = TOP(-1); } while(0)

<<<<<<< HEAD
#define SETINT(n,r)    do { SETTAG((n), T_INT); SETVALUE((n), (r)); } while(0)
#define SETSTRING(n,r) do { SETTAG((n), T_STR); SETVALUE((n), (r)); } while(0)
#define SETDOUBLE(n,d) do { SETTAG((n), T_DOUBLE); SETDOUBLEVALUE((n), (d)); } while(0)
#define OPINT2(e)      do { CHECK(2); xi = evalint(ARG(TOP(0))); yi = evalint(ARG(TOP(1))); e; POP(2); n = TOP(-1); } while(0);
#define OPDOUBLE2(e)   do { CHECK(2); xd = evaldouble(ARG(TOP(0))); yd = evaldouble(ARG(TOP(1))); e; POP(2); n = TOP(-1); } while(0);
#define ARITHBIN(op)   do { OPINT2(r = xi op yi); SETINT(n, r); RET; } while(0)
#define ARITHBINU(op)  do { OPINT2(r = (int64_t)((uint64_t)xi op (uint64_t)yi)); SETINT(n, r); RET; } while(0)
#define FARITHBIN(op)  do { OPDOUBLE2(rd = xd op yd); SETDOUBLE(n, rd); RET; } while(0) // TODO FIXME
#define CMP(op)        do { OPINT2(r = xi op yi); GOIND(r ? comTrue : combFalse); } while(0)
#define CMPF(op)       do { OPDOUBLE2(r = xd op yd); GOIND(r ? comTrue : combFalse); } while(0)
#define CMPU(op)       do { OPINT2(r = (uint64_t)xi op (uint64_t)yi); GOIND(r ? comTrue : combFalse); } while(0)
=======
#define SETINT(n,r)   do { SETTAG((n), T_INT); SETVALUE((n), (r)); } while(0)
#define OPINT2(e)     do { CHECK(2); xi = evalint(ARG(TOP(0))); yi = evalint(ARG(TOP(1))); e; POP(2); n = TOP(-1); } while(0);
#define ARITHBIN(op)  do { OPINT2(r = xi op yi); SETINT(n, r); RET; } while(0)
#define ARITHBINU(op) do { OPINT2(r = (value_t)((uvalue_t)xi op (uvalue_t)yi)); SETINT(n, r); RET; } while(0)
#define CMP(op)       do { OPINT2(r = xi op yi); GOIND(r ? combTrue : combFalse); } while(0)
#define CMPU(op)      do { OPINT2(r = (uvalue_t)xi op (uvalue_t)yi); GOIND(r ? combTrue : combFalse); } while(0)
>>>>>>> 2ff4d2eb

  for(;;) {
    num_reductions++;
#if FASTTAGS
    l = LABEL(n);
#if FASTTAGSCHECK
    if (l < T_IO_BIND) {
      if (l != GETTAG(n)) {
        printf("%lu %lu\n", l, (tag_t)(GETTAG(n)));
        ERR("bad tag");
      }
    }
#endif  /* FASTTAGSCHECK */
    enum node_tag tag = l < T_IO_BIND ? l : GETTAG(n);
#else   /* FASTTAGS */
    enum node_tag tag = GETTAG(n);
#endif  /* FASTTAGS */
    switch (tag) {
    ind:
      num_reductions++;
    case T_IND:  n = INDIR(n); break;

    ap:
      num_reductions++;
    case T_AP:   PUSH(n); n = FUN(n); break;

    case T_STR:  GCCHECK(strNodes(strlen(STR(n)))); GOIND(mkStringC(STR(n)));
    case T_INT:  RET;
    case T_DOUBLE: RET;
    case T_HDL:  RET;

    case T_S:    GCCHECK(2); CHKARG3; GOAP(new_ap(x, z), new_ap(y, z));                     /* S x y z = x z (y z) */
    case T_SS:   GCCHECK(3); CHKARG4; GOAP(new_ap(x, new_ap(y, w)), new_ap(z, w));          /* S' x y z w = x (y w) (z w) */
    case T_K:                CHKARG2; GOIND(x);                                             /* K x y = *x */
    case T_A:                CHKARG2; GOIND(y);                                             /* A x y = *y */
    case T_T:                CHKARG2; GOAP(y, x);                                           /* T x y = y x */
    case T_I:                CHKARG1; GOIND(x);                                             /* I x = *x */
    case T_Y:                CHKARG1; GOAP(x, n);                                           /* n@(Y x) = x n */
    case T_B:    GCCHECK(1); CHKARG3; GOAP(x, new_ap(y, z));                                /* B x y z = x (y z) */
    case T_BB:   GCCHECK(2); CHKARG4; GOAP(new_ap(x, y), new_ap(z, w));                     /* B' x y z w = x y (z w) */
    case T_BK:               CHKARG3; GOAP(x, y);                                           /* BK x y z = x y */
    case T_C:    GCCHECK(1); CHKARG3; GOAP(new_ap(x, z), y);                                /* C x y z = x z y */
    case T_CC:   GCCHECK(2); CHKARG4; GOAP(new_ap(x, new_ap(y, w)), z);                     /* C' x y z w = x (y w) z */
    case T_P:    GCCHECK(1); CHKARG3; GOAP(new_ap(z, x), y);                                /* P x y z = z x y */
    case T_O:    GCCHECK(1); CHKARG4; GOAP(new_ap(w, x), y);                                /* O x y z w = w x y */

    case T_ADD:  ARITHBIN(+);
    case T_SUB:  ARITHBIN(-);
    case T_MUL:  ARITHBIN(*);
    case T_QUOT: ARITHBIN(/);
    case T_REM:  ARITHBIN(%);
    case T_SUBR: OPINT2(r = yi - xi); SETINT(n, r); RET;
    case T_FADD:  FARITHBIN(+);
    case T_FSUB:  FARITHBIN(-);
    case T_FMUL:  FARITHBIN(*);
    case T_FEQ: CMPF(==);
    case T_FNE: CMPF(!=);
    case T_FLT: CMPF(<);
    case T_FLE: CMPF(<=);
    case T_FGT: CMPF(>);
    case T_FGE: CMPF(>=);
    case T_FSHOW:
      // check that the double exists
      CHECK(1);

      // evaluate it
      xd = evaldouble(ARG(TOP(0)));

      // turn it into a string
      char str[25];
      memset(str, '\0', 25);
      snprintf(str, 25, "%f", xd);

      /* C will render floats with potentially many training zeros, shave the
      off by moving the NULL terminator */
      int idx = 24;
      while(str[idx] == '\0') idx--;
      for(int i = idx; i >= 0; i--) {
        if(str[i] == '.') {
          str[i+2] = '\0'; // number is x.0, create {x, '.', '0', '\0'}
          break;
        }
        if(str[i] != '0') {
          str[i+1] = '\0';
          break;
        }
      }

      // turn it into a mhs string
      NODEPTR s = mkStringC(str);

      // remove the double from the stack
      POP(1);
      n = TOP(-1);

      // update n to be s
      GOIND(s);
    case T_UQUOT: ARITHBINU(/);
    case T_UREM:  ARITHBINU(%);

    case T_EQ:   CMP(==);
    case T_NE:   CMP(!=);
    case T_LT:   CMP(<);
    case T_LE:   CMP(<=);
    case T_GT:   CMP(>);
    case T_GE:   CMP(>=);
    case T_ULT:  CMPU(<);
    case T_ULE:  CMPU(<=);
    case T_UGT:  CMPU(>);
    case T_UGE:  CMPU(>=);

    case T_ERROR:
      if (cur_handler) {
        /* Pass the string to the handler */
        CHKARG1;
        cur_handler->hdl_exn = x;
        longjmp(cur_handler->hdl_buf, 1);
      } else {
        /* No handler, so just die. */
        CHKARGEV1(msg = evalstring(x));
        fprintf(stderr, "error: %s\n", msg);
        free(msg);
        exit(1);
      }
    case T_SEQ:  CHECK(2); eval(ARG(TOP(0))); POP(2); n = TOP(-1); y = ARG(n); GOIND(y); /* seq x y = eval(x); y */

    case T_EQUAL: r = compare(ARG(TOP(0)), ARG(TOP(1))); POP(2); n = TOP(-1); GOIND(r==0 ? combTrue : combFalse);
    case T_COMPARE: //r = compare(ARG(TOP(0)), ARG(TOP(1))); POP(2); n = TOP(-1); SETINT(n, r); RET;
      r = compare(ARG(TOP(0)), ARG(TOP(1))); POP(2); n = TOP(-1); GOIND(r < 0 ? combLT : r > 0 ? combGT : combEQ);

    case T_RNF: rnf(ARG(TOP(0))); POP(1); n = TOP(-1); GOIND(combUnit);

    case T_IO_ISNULLHANDLE: CHKARGEV1(hdl = evalhandleN(x)); GOIND(hdl == 0 ? combTrue : combFalse);

    case T_IO_PERFORMIO:    CHKARGEV1(x = evalio(x)); GOIND(x);

    case T_IO_BIND:
    case T_IO_THEN:
    case T_IO_RETURN:
    case T_IO_GETCHAR:
    case T_IO_GETRAW:
    case T_IO_PUTCHAR:
    case T_IO_SERIALIZE:
    case T_IO_PRINT:
    case T_IO_DESERIALIZE:
    case T_IO_OPEN:
    case T_IO_CLOSE:
    case T_IO_FLUSH:
    case T_IO_GETARGS:
    case T_IO_DROPARGS:
    case T_IO_GETTIMEMILLI:
    case T_IO_CCALL:
    case T_IO_CATCH:
      RET;

    case T_ISINT:
      CHECK(1);
      x = evali(ARG(TOP(0)));
      n = TOP(0);
      POP(1);
      GOIND(GETTAG(x) == T_INT ? combTrue : combFalse);

    case T_ISIO:
      CHECK(1);
      x = evali(ARG(TOP(0)));
      n = TOP(0);
      POP(1);
      l = GETTAG(x);
      GOIND(T_IO_BIND <= l && l <= T_IO_FLUSH ? combTrue : combFalse);

    default:
      fprintf(stderr, "bad tag %d\n", GETTAG(n));
      ERR("eval tag");
    }
  }
}

/* This is the interpreter for the IO monad operations. */
/* It takes a monadic expression and returns the unwrapped expression (unevaluated). */
NODEPTR
evalio(NODEPTR n)
{
  stackptr_t stk = stack_ptr;
  NODEPTR f, x;
  int c;
  int hdr;
  FILE *hdl;
  char *name;

/* IO operations need all arguments, anything else should not happen. */
#define CHECKIO(n) do { if (stack_ptr - stk != (n+1)) {ERR("CHECKIO");}; } while(0)
#define RETIO(p) do { stack_ptr = stk; return (p); } while(0)
#define GCCHECKSAVE(p, n) do { PUSH(p); GCCHECK(n); (p) = TOP(0); POP(1); } while(0)

 top:
  n = evali(n);
  PUSH(n);
  for(;;) {
    num_reductions++;
    switch (GETTAG(n)) {
    case T_IND:
      n = INDIR(n);
      TOP(0) = n;
      break;
    case T_AP:
      n = FUN(n);
      PUSH(n);
      break;

    case T_IO_BIND:
      CHECKIO(2);
      {
        /* Use associativity to avoid deep evalio recursion. */
        /* (m >>= g) >>= h      ===  m >>= (\ x -> g x >>= h) */
        /* BIND ((BIND m) g) h  ===  BIND m (\ x -> BIND (g x) h) == (BIND m) (((C' BIND) g) h)*/
        NODEPTR bm;
        NODEPTR bmg = evali(ARG(TOP(1)));
        GCCHECKSAVE(bmg, 4);
        if (GETTAG(bmg) == T_AP && GETTAG(bm = indir(FUN(bmg))) == T_AP && GETTAG(indir(FUN(bm))) == T_IO_BIND) {
          NODEPTR g = ARG(bmg);
          NODEPTR h = ARG(TOP(2));
          n = new_ap(bm, new_ap(new_ap(new_ap(combCC, combIOBIND), g), h));
          POP(3);
          goto top;
        }
      }

      x = evalio(ARG(TOP(1)));  /* first argument, unwrapped */

      /* Do a GC check, make sure we keep the x live */
      GCCHECKSAVE(x, 1);

      f = ARG(TOP(2));          /* second argument, the continuation */
      n = new_ap(f, x);
      POP(3);
      goto top;
    case T_IO_THEN:
      CHECKIO(2);
      (void)evalio(ARG(TOP(1))); /* first argument, unwrapped, ignored */
      n = ARG(TOP(2));          /* second argument, the continuation */
      POP(3);
      goto top;
    case T_IO_RETURN:
      CHECKIO(1);
      n = ARG(TOP(1));
      RETIO(n);
    case T_IO_GETCHAR:
      CHECKIO(1);
      hdl = evalhandle(ARG(TOP(1)));
      GCCHECK(1);
      c = getc(hdl);
      n = mkInt(c);
      RETIO(n);
    case T_IO_GETRAW:
      CHECKIO(0);
      GCCHECK(1);
      c = getraw();
      n = mkInt(c);
      RETIO(n);
    case T_IO_PUTCHAR:
      CHECKIO(2);
      hdl = evalhandle(ARG(TOP(1)));
      c = (int)evalint(ARG(TOP(2)));
      putc(c, hdl);
      RETIO(combUnit);
    case T_IO_PRINT:
      hdr = 0;
      goto ser;
    case T_IO_SERIALIZE:
      hdr = 1;
    ser:
      CHECKIO(2);
      hdl = evalhandle(ARG(TOP(1)));
      x = evali(ARG(TOP(2)));
      //x = ARG(TOP(1));
      print(hdl, x, hdr);
      fprintf(hdl, "\n");
      RETIO(combUnit);
    case T_IO_DESERIALIZE:
      CHECKIO(1);
      hdl = evalhandle(ARG(TOP(1)));
      gc();                     /* parser runs without GC */
      n = parse_FILE(hdl);
      RETIO(n);
    case T_IO_CLOSE:
      CHECKIO(1);
      hdl = evalhandle(ARG(TOP(1)));
      n = evali(ARG(TOP(1)));
      HANDLE(n) = 0;
      fclose(hdl);
      RETIO(combUnit);
    case T_IO_FLUSH:
      CHECKIO(1);
      hdl = evalhandle(ARG(TOP(1)));
      fflush(hdl);
      RETIO(combUnit);
    case T_IO_OPEN:
      CHECKIO(2);
      name = evalstring(ARG(TOP(1)));
      switch (evalint(ARG(TOP(2)))) {
      case 0: hdl = fopen(name, "r"); break;
      case 1: hdl = fopen(name, "w"); break;
      case 2: hdl = fopen(name, "a"); break;
      case 3: hdl = fopen(name, "r+"); break;
      default:
        ERR("IO_OPEN mode");
      }
      free(name);
      GCCHECK(1);
      n = alloc_node(T_HDL);
      HANDLE(n) = hdl;
      RETIO(n);
    case T_IO_GETARGS:
      CHECKIO(0);
      {
      /* compute total number of characters */
        size_t size = 0;
        for(int i = 0; i < glob_argc; i++) {
          size += strNodes(strlen(glob_argv[i]));
        }
        /* The returned list will need a CONS for each string, and a NIL */
        size += glob_argc * 2 + 1;
        GCCHECK(size);
        /*
        printf("total size %d:", size);
        for(int i = 0; i < glob_argc; i++)
          printf(" %s", glob_argv[i]);
        printf("\n");
        */
        n = mkNil();
        for(int i = glob_argc-1; i >= 0; i--) {
          n = mkCons(mkString(glob_argv[i], strlen(glob_argv[i])), n);
        }
      }
      RETIO(n);
    case T_IO_DROPARGS:
      CHECKIO(1);
      c = (int)evalint(ARG(TOP(1)));
      if (c > glob_argc)
        c = glob_argc;
      glob_argc -= c;
      glob_argv += c;
      RETIO(combUnit);
    case T_IO_GETTIMEMILLI:
      CHECKIO(0);
      GCCHECK(1);
      n = alloc_node(T_INT);
      SETVALUE(n, (value_t)(gettime() * 1000));
      RETIO(n);
    case T_IO_CCALL:
      {
        int a = (int)GETVALUE(n);
        funptr_t f = ffi_table[a].ffi_fun;
        value_t r, x, y;
#define INTARG(n) evalint(ARG(TOP(n)))
#define FFIV(n) CHECKIO(n)
#define FFI(n) CHECKIO(n); GCCHECK(1)
        /* This isn't great, but this is MicroHs, so it's good enough. */
        switch (ffi_table[a].ffi_how) {
        case FFI_V:   FFIV(0);                                   (*                               f)();                  RETIO(combUnit);
        case FFI_I:   FFI (0);                               r = (*(value_t (*)(void            ))f)();    n = mkInt(r); RETIO(n);
        case FFI_IV:  FFIV(1); x = INTARG(1);                    (*(void    (*)(value_t         ))f)(x);                 RETIO(combUnit);
        case FFI_II:  FFI (1); x = INTARG(1);                r = (*(value_t (*)(value_t         ))f)(x);   n = mkInt(r); RETIO(n);
        case FFI_IIV: FFIV(1); x = INTARG(1); y = INTARG(2);     (*(void    (*)(value_t, value_t))f)(x,y);               RETIO(combUnit);
        case FFI_III: FFI (1); x = INTARG(1); y = INTARG(2); r = (*(value_t (*)(value_t, value_t))f)(x,y); n = mkInt(r); RETIO(n);
        default: ERR("T_IO_CCALL");
        }
      }

    case T_IO_CATCH:
      {
        struct handler *h = malloc(sizeof *h);
        if (!h)
          memerr();
        CHECKIO(2);
        h->hdl_old = cur_handler;
        h->hdl_stack = stack_ptr;
        cur_handler = h;
        if (setjmp(h->hdl_buf)) {
          /* An exception occurred: */
          stack_ptr = h->hdl_stack;
          x = h->hdl_exn;       /* exception value */
          GCCHECKSAVE(x, 1);
          f = ARG(TOP(2));      /* second argument, handler */
          n = new_ap(f, x);
          cur_handler = h->hdl_old;
          free(h);
          POP(3);
          goto top;
        } else {
          /* Normal execution: */
          n = evalio(ARG(TOP(1))); /* execute first argument */
          cur_handler = h->hdl_old; /* restore old handler */
          free(h);
          RETIO(n);             /* return result */
        }
      }

    default:
      fprintf(stderr, "bad tag %d\n", GETTAG(n));
      ERR("evalio tag");
    }
  }
}

heapoffs_t
memsize(const char *p)
{
  heapoffs_t n = atoi(p);
  while (isdigit(*p))
    p++;
  switch (*p) {
  case 'k': case 'K': n *= 1000; break;
  case 'm': case 'M': n *= 1000000; break;
  case 'g': case 'G': n *= 1000000000; break;
  default: break;
  }
  return n;
}

BFILE *comb_internal;

int
main(int argc, char **argv)
{
  char *fn = 0;
  char **av;
  size_t file_size;
  NODEPTR prog;
  int inrts;
  
  /* MINGW doesn't do buffering right */
  setvbuf(stdout, NULL, _IOLBF, BUFSIZ);
  setvbuf(stderr, NULL, _IONBF, BUFSIZ);

  argc--, argv++;
  glob_argv = argv;
  for (av = argv, inrts = 0; argc--; argv++) {
    char *p = *argv;
    if (inrts) {
      if (strcmp(p, "-RTS") == 0) {
        inrts = 0;
      } else {
        if (strcmp(p, "-v") == 0)
          verbose++;
        else if (strncmp(p, "-H", 2) == 0)
          heap_size = memsize(&p[2]);
        else if (strncmp(p, "-K", 2) == 0)
          stack_size = memsize(&p[2]);
        else if (strncmp(p, "-r", 2) == 0)
          fn = &p[2];
        else
          ERR("Usage: eval [+RTS [-v] [-Hheap-size] [-Kstack-size] [-rFILE] -RTS] arg ...");
      }
    } else {
      if (strcmp(p, "+RTS") == 0) {
        inrts = 1;
      } else {
        *av++ = p;
      }
    }
  }
  glob_argc = av - glob_argv;

  if (fn == 0)
    fn = "out.comb";

  init_nodes();
  stack = malloc(sizeof(NODEPTR) * stack_size);
  if (!stack)
    memerr();

  if (comb_internal) {
    prog = parse_top(comb_internal);
  } else {
    prog = parse_file(fn, &file_size);
  }

  PUSH(prog); gc(); prog = TOP(0); POP(1);
  heapoffs_t start_size = num_marked;
  if (verbose > 2) {
    //pp(stdout, prog);
    print(stdout, prog, 1);
  }
  run_time -= gettime();
  NODEPTR res = evalio(prog);
  res = evali(res);
  run_time += gettime();
  if (0) {
    FILE *out = fopen("prog.comb", "w");
    print(out, prog, 1);
    fclose(out);
  }
  if (verbose) {
    if (verbose > 1) {
      printf("\nmain returns ");
      pp(stdout, res);
      printf("node size=%"PRIheap", heap size bytes=%"PRIheap"\n", (heapoffs_t)NODE_SIZE, heap_size * NODE_SIZE);
    }
    setlocale(LC_NUMERIC, "");  /* Make %' work on platforms that support it */
    printf("%"PCOMMA"15"PRIheap" combinator file size\n", (heapoffs_t)file_size);
    printf("%"PCOMMA"15"PRIheap" cells at start\n", start_size);
    printf("%"PCOMMA"15"PRIheap" cells heap size (%"PCOMMA""PRIheap" bytes)\n", heap_size, heap_size * NODE_SIZE);
    printf("%"PCOMMA"15"PRIcounter" cells allocated (%"PCOMMA".1f Mbyte/s)\n", num_alloc, num_alloc * NODE_SIZE / run_time / 1000000);
    printf("%"PCOMMA"15"PRIcounter" GCs\n", num_gc);
    printf("%"PCOMMA"15"PRIcounter" max cells used\n", max_num_marked);
    printf("%"PCOMMA"15"PRIcounter" reductions (%"PCOMMA".1f Mred/s)\n", num_reductions, num_reductions / run_time / 1000000);
    printf("%15.2fs total execution time\n", run_time);
    printf("%15.2fs total gc time\n", gc_mark_time);
#if GCRED && 0
    printf(" GC reductions A=%d, K=%d, I=%d, int=%d\n", red_a, red_k, red_i, red_int);
#endif
  }
  exit(0);
}<|MERGE_RESOLUTION|>--- conflicted
+++ resolved
@@ -824,12 +824,8 @@
   return n;
 }
 
-<<<<<<< HEAD
-NODEPTR mkInt(int64_t i);
+NODEPTR mkInt(value_t i);
 NODEPTR mkDouble(double d);
-=======
-NODEPTR mkInt(value_t i);
->>>>>>> 2ff4d2eb
 
 /* Table of labelled nodes for sharing during parsing. */
 struct shared_entry {
@@ -1163,16 +1159,12 @@
     printrec(f, ARG(n));
     fputc(')', f);
     break;
-<<<<<<< HEAD
-  case T_INT: fprintf(f, "%"PRIu64, GETVALUE(n)); break;
+  case T_INT: fprintf(f, "%"PRIvalue, GETVALUE(n)); break;
   case T_DOUBLE:
     double d;
     GETDOUBLEVALUE(n, d);
     fprintf(f, "%f", d);
     break;
-=======
-  case T_INT: fprintf(f, "%"PRIvalue, GETVALUE(n)); break;
->>>>>>> 2ff4d2eb
   case T_STR:
     {
       const char *p = STR(n);
@@ -1609,26 +1601,16 @@
 /* Alloc a possible GC action, e, between setting x and popping */
 #define CHKARGEV1(e)  do { CHECK(1); x = ARG(TOP(0)); e; POP(1); n = TOP(-1); } while(0)
 
-<<<<<<< HEAD
 #define SETINT(n,r)    do { SETTAG((n), T_INT); SETVALUE((n), (r)); } while(0)
-#define SETSTRING(n,r) do { SETTAG((n), T_STR); SETVALUE((n), (r)); } while(0)
 #define SETDOUBLE(n,d) do { SETTAG((n), T_DOUBLE); SETDOUBLEVALUE((n), (d)); } while(0)
 #define OPINT2(e)      do { CHECK(2); xi = evalint(ARG(TOP(0))); yi = evalint(ARG(TOP(1))); e; POP(2); n = TOP(-1); } while(0);
 #define OPDOUBLE2(e)   do { CHECK(2); xd = evaldouble(ARG(TOP(0))); yd = evaldouble(ARG(TOP(1))); e; POP(2); n = TOP(-1); } while(0);
 #define ARITHBIN(op)   do { OPINT2(r = xi op yi); SETINT(n, r); RET; } while(0)
-#define ARITHBINU(op)  do { OPINT2(r = (int64_t)((uint64_t)xi op (uint64_t)yi)); SETINT(n, r); RET; } while(0)
+#define ARITHBINU(op)  do { OPINT2(r = (value_t)((uvalue_t)xi op (uvalue_t)yi)); SETINT(n, r); RET; } while(0)
 #define FARITHBIN(op)  do { OPDOUBLE2(rd = xd op yd); SETDOUBLE(n, rd); RET; } while(0) // TODO FIXME
 #define CMP(op)        do { OPINT2(r = xi op yi); GOIND(r ? comTrue : combFalse); } while(0)
 #define CMPF(op)       do { OPDOUBLE2(r = xd op yd); GOIND(r ? comTrue : combFalse); } while(0)
-#define CMPU(op)       do { OPINT2(r = (uint64_t)xi op (uint64_t)yi); GOIND(r ? comTrue : combFalse); } while(0)
-=======
-#define SETINT(n,r)   do { SETTAG((n), T_INT); SETVALUE((n), (r)); } while(0)
-#define OPINT2(e)     do { CHECK(2); xi = evalint(ARG(TOP(0))); yi = evalint(ARG(TOP(1))); e; POP(2); n = TOP(-1); } while(0);
-#define ARITHBIN(op)  do { OPINT2(r = xi op yi); SETINT(n, r); RET; } while(0)
-#define ARITHBINU(op) do { OPINT2(r = (value_t)((uvalue_t)xi op (uvalue_t)yi)); SETINT(n, r); RET; } while(0)
-#define CMP(op)       do { OPINT2(r = xi op yi); GOIND(r ? combTrue : combFalse); } while(0)
-#define CMPU(op)      do { OPINT2(r = (uvalue_t)xi op (uvalue_t)yi); GOIND(r ? combTrue : combFalse); } while(0)
->>>>>>> 2ff4d2eb
+#define CMPU(op)       do { OPINT2(r = (uvalue_t)xi op (uvalue_t)yi); GOIND(r ? comTrue : combFalse); } while(0)
 
   for(;;) {
     num_reductions++;
