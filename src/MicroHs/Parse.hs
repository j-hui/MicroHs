--- conflicted
+++ resolved
@@ -264,17 +264,15 @@
     dig (TInt _ i) | -2 <= i && i <= 9 = Just i
     dig _ = Nothing
     pPrec = satisfyM "digit" dig
-<<<<<<< HEAD
     pContext = (pCtx <* pSymbol "=>") <|< P.pure []
     pCtx = pParens (emany pType) <|< ((:[]) <$> pTypeApp)
-=======
+
     pFields = Left  <$> emany pAType <|<
               Right <$> (pSpec '{' *> esepBy ((,) <$> (pLIdentSym <* pSymbol "::") <*> pType) (pSpec ',') <* pSpec '}')
     pField = P.do
       fs <- pFields
       guard $ either length length fs == 1
       P.pure fs
->>>>>>> 56b5c80a
 
 pLHS :: P LHS
 pLHS = (,) <$> pUIdentSym <*> emany pIdKind
