--- conflicted
+++ resolved
@@ -129,16 +129,13 @@
 eqCon (ConLit    l) (ConLit    k) = eqLit   l k
 eqCon _             _             = False
 
-<<<<<<< HEAD
-data Lit = LInt Int | LDouble Double | LChar Char | LStr String | LPrim String
-=======
 data Lit
   = LInt Int
+  | LDouble Double
   | LChar Char
   | LStr String
   | LPrim String
   | LForImp String
->>>>>>> 2ff4d2eb
   --Xderiving (Show, Eq)
 --Winstance NFData Lit where rnf (LInt i) = rnf i; rnf (LChar c) = rnf c; rnf (LStr s) = rnf s; rnf (LPrim s) = rnf s; rnf (LForImp s) = rnf s
 
