-- Copyright 2023 Lennart Augustsson
-- See LICENSE file for full license.
{-# OPTIONS_GHC -Wno-incomplete-uni-patterns -Wno-unused-imports #-}
{-# LANGUAGE FlexibleContexts #-}
module MicroHs.TypeCheck(
  typeCheck,
  TModule(..), showTModule,
  impossible,
  mkClassConstructor,
  mkSuperSel,
  bindingsOf,
  ) where
import Data.Eq -- XXX why needed?
import Prelude --Xhiding(showList)
import Data.Char
import Data.List
import Data.Maybe
import qualified Data.IntMap as IM
import qualified MicroHs.State as S
import MicroHs.TCMonad as T
import qualified MicroHs.IdentMap as M
import MicroHs.Ident
import MicroHs.Expr
--Ximport Compat
--Ximport GHC.Stack
--Ximport Debug.Trace

data TModule a = TModule
  IdentModule     -- module names
  [FixDef]        -- all fixities, exported or not
  [TypeExport]    -- exported types
  [SynDef]        -- all type synonyms, exported or not
  [ClsDef]        -- all classes
  [InstDef]       -- all instances
  [ValueExport]   -- exported values (including from T(..))
  a               -- bindings
  --Xderiving (Show)

bindingsOf :: forall a . TModule a -> a
bindingsOf (TModule _ _ _ _ _ _ _ a) = a

data TypeExport = TypeExport
  Ident           -- unqualified name
  Entry           -- symbol table entry
  [ValueExport]   -- associated values, i.e., constructors, selectors, methods
  --Xderiving (Show)

data ValueExport = ValueExport
  Ident           -- unqualified name
  Entry           -- symbol table entry
  --Xderiving (Show)

type FixDef = (Ident, Fixity)
type SynDef = (Ident, EType)
type ClsDef = (Ident, ClassInfo)
type InstDef= (Ident, InstInfo)

type ClassInfo = ([IdKind], [EConstraint], EType, [Ident])  -- class tyvars, superclasses, methods

-- Symbol table entry for symbol i.
data Entry = Entry
  Expr             -- convert (EVar i) to this expression; sometimes just (EVar i)
  EType            -- type/kind of identifier
  --Xderiving(Show)

instance Eq Entry where
  (==) = eqEntry

eqEntry :: Entry -> Entry -> Bool
eqEntry (Entry x _) (Entry y _) = eqIdent (getIdent x) (getIdent y)


entryType :: Entry -> EType
entryType (Entry _ t) = t

type ValueTable = SymTab Entry     -- type of value identifiers, used during type checking values
type TypeTable  = SymTab Entry     -- kind of type  identifiers, used during kind checking types
type KindTable  = SymTab Entry     -- sort of kind  identifiers, used during sort checking kinds
type SynTable   = M.Map EType      -- body of type synonyms
type FixTable   = M.Map Fixity     -- precedence and associativity of operators
type AssocTable = M.Map [Ident]    -- maps a type identifier to its associated construcors/selectors/methods
type ClassTable = M.Map ClassInfo  -- maps a class identifier to its associated information
type InstTable  = M.Map InstInfo   -- indexed by class name
type Constraints= [(Ident, EConstraint)]

-- To make type checking fast it is essential to solve constraints fast.
-- The naive implementation of InstInfo would be [InstDict], but
-- that is slow.
-- Instead, the data structure is specialized
--  * For single parameter type classes for atomic types, e.g., Eq Int
--    we use the type name (i.e., Int) to index into a map that gives
--    the dictionary directly.  This map is also used for dictionary arguments
--    of type, e.g., Eq a.
--  * NOT IMPLEMENTED: look up by type name of the left-most type
--  * As a last resort, just look through dictionaries.
data InstInfo = InstInfo
       (M.Map Expr)               -- map for direct lookup of atomic types
       [InstDict]                 -- slow path
  --Xderiving (Show)

-- This is the dictionary express, instance variables, instance context,
-- and class&types.
type InstDict   = (Expr, [IdKind], [EConstraint], EConstraint)

type Sigma = EType
--type Tau   = EType
type Rho   = EType
type TyVar = Ident

typeCheck :: forall a . [(ImportSpec, TModule a)] -> EModule -> TModule [EDef]
typeCheck aimps (EModule mn exps defs) =
--  trace (unlines $ map (showTModuleExps . snd) aimps) $
  let
    imps = map filterImports aimps
    (fs, ts, ss, cs, is, vs, as) = mkTables imps
  in case tcRun (tcDefs defs) (initTC mn fs ts ss cs is vs as) of
       (tds, tcs) ->
         let
           thisMdl = (mn, mkTModule tds tcs)
           impMdls = [(fromMaybe m mm, tm) | (ImportSpec _ m mm _, tm) <- imps]
           impMap = M.fromList [(i, m) | (i, m) <- thisMdl : impMdls]
           (texps, cexps, vexps) =
             unzip3 $ map (getTVExps impMap (typeTable tcs) (valueTable tcs) (assocTable tcs) (classTable tcs)) exps
           fexps = [ fe | TModule _ fe _ _ _ _ _ _ <- M.elems impMap ]
           sexps = M.toList (synTable tcs)
           iexps = M.toList (instTable tcs)
         in  tModule mn (nubBy ((==) `on` fst) (concat fexps)) (concat texps) sexps (concat cexps) iexps (concat vexps) tds

-- A hack to force evaluation of errors.
-- This should be redone to all happen in the T monad.
tModule :: IdentModule -> [FixDef] -> [TypeExport] -> [SynDef] -> [ClsDef] -> [InstDef] -> [ValueExport] -> [EDef] ->
           TModule [EDef]
tModule mn fs ts ss cs is vs ds =
--  trace ("tmodule " ++ showIdent mn ++ ":\n" ++ show vs) $
  seqL ts `seq` seqL vs `seq` TModule mn fs ts ss cs is vs ds
  where
    seqL :: forall a . [a] -> ()
    seqL [] = ()
    seqL (x:xs) = x `seq` seqL xs

filterImports :: forall a . (ImportSpec, TModule a) -> (ImportSpec, TModule a)
filterImports it@(ImportSpec _ _ _ Nothing, _) = it
filterImports (imp@(ImportSpec _ _ _ (Just (hide, is))), TModule mn fx ts ss cs ins vs a) =
  let
    keep x xs = elemBy eqIdent x xs `neBool` hide
    ivs = [ i | ImpValue i <- is ]
    vs' = filter (\ (ValueExport i _) -> keep i ivs) vs
    cts = [ i | ImpTypeCon i <- is ]
    its = [ i | ImpType i <- is ] ++ cts
    ts' = map (\ te@(TypeExport i e _) -> if keep i cts then te else TypeExport i e []) $
          filter (\ (TypeExport i _ _) -> keep i its) ts
  in
    --trace (show (ts, vs)) $
    (imp, TModule mn fx ts' ss cs ins vs' a)

-- Type and value exports
getTVExps :: forall a . M.Map (TModule a) -> TypeTable -> ValueTable -> AssocTable -> ClassTable -> ExportItem ->
           ([TypeExport], [ClsDef], [ValueExport])
getTVExps impMap _ _ _ _ (ExpModule m) =
  case M.lookup m impMap of
    Just (TModule _ _ te _ ce _ ve _) -> (te, ce, ve)
    _ -> expErr m
getTVExps _ tys vals ast cls (ExpTypeCon i) =
  let
    e = expLookup i tys
    qi = tyQIdent e
    ves = getAssocs vals ast qi
    cl = case M.lookup qi cls of
           Just ci -> [(qi, ci)]
           Nothing -> []
  in ([TypeExport i e ves], cl, [])
getTVExps _ tys _ _ cls (ExpType i) =
  let
    e = expLookup i tys
    qi = tyQIdent e
    cl = case M.lookup qi cls of
           Just ci -> [(qi, ci)]
           Nothing -> []
  in ([TypeExport i e []], cl, [])
getTVExps _ _ vals _ _ (ExpValue i) =
    ([], [], [ValueExport i (expLookup i vals)])

-- Export all fixities and synonyms.
-- The synonyms might be needed, and the fixities are harmless
--getFSExps :: forall a . M.Map (TModule a) -> [([FixDef], [SynDef])]
--getFSExps impMap = [ (fe, se) | TModule _ fe _ se _ _ <- M.elems impMap ]

expLookup :: Ident -> SymTab Entry -> Entry
expLookup i m = either (errorMessage (getSLocIdent i)) id $ stLookup "export" i m

tyQIdent :: Entry -> Ident
tyQIdent (Entry (EVar qi) _) = qi
tyQIdent _ = error "tyQIdent"

eVarI :: SLoc -> String -> Expr
eVarI loc = EVar . mkIdentSLoc loc

expErr :: forall a . Ident -> a
expErr i = errorMessage (getSLocIdent i) $ "export undefined " ++ showIdent i

getAppCon :: EType -> Ident
getAppCon (EVar i) = i
getAppCon (EApp f _) = getAppCon f
getAppCon _ = error "getAppCon"

getApp :: EType -> (Ident, [EType])
getApp = loop []
  where loop as (EVar i) = (i, as)
        loop as (EApp f a) = loop (a:as) f
        loop _ _ = error "getApp"

-- Construct a dummy TModule for the currently compiled module.
-- It has all the relevant export tables.
-- The value&type export tables will later be filtered through the export list.
mkTModule :: forall a . [EDef] -> TCState -> TModule a
mkTModule tds tcs =
  let
    mn = moduleName tcs
    tt = typeTable  tcs
    at = assocTable tcs
    vt = valueTable tcs
    ct = classTable tcs
    it = instTable  tcs

    -- Find the Entry for a type.
    tentry i =
      case stLookup "" (qualIdent mn i) tt of
        Right e -> e
        _       -> impossible
    -- Find all value Entry for names associated with a type.
    assoc i = getAssocs vt at (qualIdent mn i)

    -- All top level values possible to export.
    ves = [ ValueExport i (Entry (EVar (qualIdent mn i)) ts) | Sign i ts <- tds ]

    -- All top level types possible to export.
    tes =
      [ TypeExport i (tentry i) (assoc i) | Data    (i, _) _ <- tds ] ++
      [ TypeExport i (tentry i) (assoc i) | Newtype (i, _) _ <- tds ] ++
      [ TypeExport i (tentry i) (assoc i) | Class _ (i, _) _ <- tds ] ++
      [ TypeExport i (tentry i) []        | Type    (i, _) _ <- tds ]

    -- All type synonym definitions.
    ses = [ (qualIdent mn i, EForall vs t) | Type (i, vs) t  <- tds ]

    -- All fixity declaration.
    fes = [ (qualIdent mn i, fx) | Infix fx is <- tds, i <- is ]

    -- All classes
    -- XXX only export the locally defined classes
    ces = M.toList ct

    -- All instances
    ies = M.toList it
  in  TModule mn fes tes ses ces ies ves impossible

-- Find all value Entry for names associated with a type.
getAssocs :: ValueTable -> AssocTable -> Ident -> [ValueExport]
getAssocs vt at ai =
  let qis = fromMaybe [] $ M.lookup ai at
      val qi = case stLookup "" qi vt of
                 Right e -> e
                 _       -> impossible
  in  map (\ qi -> ValueExport (unQualIdent qi) (val qi)) qis

mkTables :: forall a . [(ImportSpec, TModule a)] ->
            (FixTable, TypeTable, SynTable, ClassTable, InstTable, ValueTable, AssocTable)
mkTables mdls =
  let
    qns (ImportSpec q _ mas _) mn i =
      let
        m = fromMaybe mn mas
      in  if q then [qualIdent m i] else [i, qualIdent m i]
    allValues :: ValueTable
    allValues =
      let
        syms (is, TModule mn _ tes _ cls _ ves _) =
<<<<<<< HEAD
--          trace ("allValues: mn=" ++ showIdent mn ++ " cls=" ++ showList showIdentClassInfo cls) $
          [ (v, [e]) | ValueExport i e    <- ves,                        v <- qns is mn i ] ++
          [ (v, [e]) | TypeExport  _ _ cs <- tes, ValueExport i e <- cs, v <- qns is mn i ] ++
          [ (v, [Entry (EVar v) t]) | (i, (_, _, t, _)) <- cls, let { v = mkClassConstructor i } ]
      in  --(\ t -> trace ("allValues: " ++ showSymTab t) t) $
          stFromListWith (unionBy eqEntry) $ concatMap syms mdls
=======
          [ (v, [e]) | ValueExport i e    <- ves,                        v <- qns is mn i ] ++
          [ (v, [e]) | TypeExport  _ _ cs <- tes, ValueExport i e <- cs, v <- qns is mn i ] ++
          [ (v, [Entry (EVar v) t]) | (i, (_, _, t, _)) <- cls, let { v = mkClassConstructor i } ]
      in  stFromListWith (unionBy eqEntry) $ concatMap syms mdls
>>>>>>> 1a44ee78
    allSyns =
      let
        syns (_, TModule _ _ _ ses _ _ _ _) = ses
      in  M.fromList (concatMap syns mdls)
    allTypes :: TypeTable
    allTypes =
      let
        types (is, TModule mn _ tes _ _ _ _ _) = [ (v, [e]) | TypeExport i e _ <- tes, v <- qns is mn i ]
      in stFromListWith (unionBy eqEntry) $ concatMap types mdls
    allFixes =
      let
        fixes (_, TModule _ fes _ _ _ _ _ _) = fes
      in M.fromList (concatMap fixes mdls)
    allAssocs :: AssocTable
    allAssocs =
      let
        assocs (ImportSpec _ _ mas _, TModule mn _ tes _ _ _ _ _) =
          let
            m = fromMaybe mn mas
          in  [ (qualIdent m i, [qualIdent m a | ValueExport a _ <- cs]) | TypeExport i _ cs <- tes ]
      in  M.fromList $ concatMap assocs mdls
    allClasses :: ClassTable
    allClasses =
      let
        clss (_, TModule _ _ _ _ ces _ _ _) = ces
      in  --(\ m -> trace ("allClasses: " ++ showList showIdentClassInfo (M.toList m)) m) $
          M.fromList $ concatMap clss mdls
    allInsts :: InstTable
    allInsts =
      let
        insts (_, TModule _ _ _ _ _ ies _ _) = ies
      in  M.fromListWith mergeInstInfo $ concatMap insts mdls
  in  (allFixes, allTypes, allSyns, allClasses, allInsts, allValues, allAssocs)

mergeInstInfo :: InstInfo -> InstInfo -> InstInfo
mergeInstInfo (InstInfo m1 l1) (InstInfo m2 l2) =
  let
    m = foldr (uncurry $ M.insertWith mrg) m2 (M.toList m1)
    mrg e1 e2 = if eqExpr e1 e2 then e1 else errorMessage (getSLocExpr e1) $ "Multiple instances: " ++ showSLoc (getSLocExpr e2)
    l = unionBy eqInstDict l1 l2
  in  InstInfo m l

getIdent :: Expr -> Ident
getIdent ae =
  case ae of
    EVar i -> i
    ECon c -> conIdent c
    _ -> impossible

-- Approximate equality for dictionaries.
-- The important thing is to avoid exact duplicates in the instance table.
eqInstDict :: InstDict -> InstDict -> Bool
eqInstDict (e, _, _, _) (e', _, _, _) = eqExpr e e'

getInstCon :: InstDict -> Ident
getInstCon (_, _, _, t) = getAppCon t

-- Very partial implementation of Expr equality.
-- It is only used to compare instances, so this suffices.
eqExpr :: Expr -> Expr -> Bool
eqExpr (EVar i) (EVar i') = i == i'
eqExpr (EApp f a) (EApp f' a') = eqExpr f f' && eqExpr a a'
eqExpr _ _ = False

--------------------------

type Typed a = (a, EType)

data TCState = TC
  IdentModule           -- current module name
  Int                   -- unique number
  FixTable              -- fixities, indexed by QIdent
  TypeTable             -- type symbol table
  SynTable              -- synonyms, indexed by QIdent
  ValueTable            -- value symbol table
  AssocTable            -- values associated with a type, indexed by QIdent
  (IM.IntMap EType)     -- mapping from unique id to type
  TCMode                -- pattern, value, or type
  ClassTable            -- class info, indexed by QIdent
  InstTable             -- instances
  Constraints           -- constraints that have to be solved
  --Xderiving (Show)

data TCMode = TCExpr | TCPat | TCType
  --Xderiving (Show)

typeTable :: TCState -> TypeTable
typeTable (TC _ _ _ tt _ _ _ _ _ _ _ _) = tt

valueTable :: TCState -> ValueTable
valueTable (TC _ _ _ _ _ vt _ _ _ _ _ _) = vt

synTable :: TCState -> SynTable
synTable (TC _ _ _ _ st _ _ _ _ _ _ _) = st

fixTable :: TCState -> FixTable
fixTable (TC _ _ ft _ _ _ _ _ _ _ _ _) = ft

assocTable :: TCState -> AssocTable
assocTable (TC _ _ _ _ _ _ ast _ _ _ _ _) = ast

uvarSubst :: TCState -> IM.IntMap EType
uvarSubst (TC _ _ _ _ _ _ _ sub _ _ _ _) = sub

moduleName :: TCState -> IdentModule
moduleName (TC mn _ _ _ _ _ _ _ _ _ _ _) = mn

classTable :: TCState -> ClassTable
classTable (TC _ _ _ _ _ _ _ _ _ ct _ _) = ct

tcMode :: TCState -> TCMode
tcMode (TC _ _ _ _ _ _ _ _ m _ _ _) = m

instTable :: TCState -> InstTable
instTable (TC _ _ _ _ _ _ _ _ _ _ is _) = is

constraints :: TCState -> Constraints
constraints (TC _ _ _ _ _ _ _ _ _ _ _ e) = e

putValueTable :: ValueTable -> T ()
putValueTable venv = T.do
  TC mn n fx tenv senv _ ast sub m cs is es <- get
  put (TC mn n fx tenv senv venv ast sub m cs is es)

putTypeTable :: TypeTable -> T ()
putTypeTable tenv = T.do
  TC mn n fx _ senv venv ast sub m cs is es <- get
  put (TC mn n fx tenv senv venv ast sub m cs is es)

putSynTable :: SynTable -> T ()
putSynTable senv = T.do
  TC mn n fx tenv _ venv ast sub m cs is es <- get
  put (TC mn n fx tenv senv venv ast sub m cs is es)

putUvarSubst :: IM.IntMap EType -> T ()
putUvarSubst sub = T.do
  TC mn n fx tenv senv venv ast _ m cs is es <- get
  put (TC mn n fx tenv senv venv ast sub m cs is es)

putTCMode :: TCMode -> T ()
putTCMode m = T.do
  TC mn n fx tenv senv venv ast sub _ cs is es <- get
  put (TC mn n fx tenv senv venv ast sub m cs is es)

putInstTable :: InstTable -> T ()
putInstTable is = T.do
  TC mn n fx tenv senv venv ast sub m cs _ es <- get
  put (TC mn n fx tenv senv venv ast sub m cs is es)

putConstraints :: Constraints -> T ()
putConstraints es = T.do
  TC mn n fx tenv senv venv ast sub m cs is _ <- get
  put (TC mn n fx tenv senv venv ast sub m cs is es)

withTCMode :: forall a . TCMode -> T a -> T a
withTCMode m ta = T.do
  om <- gets tcMode
  putTCMode m
  a <- ta
  putTCMode om
  T.return a

-- Use the type table as the value table, and the primKind table as the type table.
withTypeTable :: forall a . T a -> T a
withTypeTable ta = T.do
  TC mn n fx tt st vt ast sub m cs is es <- get
  put (TC mn n fx primKindTable M.empty tt ast sub m cs is es)
  a <- ta
  TC mnr nr _ _ _ ttr astr subr mr csr isr esr <- get
  put (TC mnr nr fx ttr st vt astr subr mr csr isr esr)
  T.return a

addAssocTable :: Ident -> [Ident] -> T ()
addAssocTable i ids = T.do
  TC mn n fx tt st vt ast sub m cs is es <- get
  put $ TC mn n fx tt st vt (M.insert i ids ast) sub m cs is es

addClassTable :: Ident -> ClassInfo -> T ()
addClassTable i x = T.do
  TC mn n fx tt st vt ast sub m cs is es <- get
  put $ TC mn n fx tt st vt ast sub m (M.insert i x cs) is es

addInstTable :: [InstDict] -> T ()
addInstTable ics = T.do
  is <- gets instTable
  let mkInstInfo :: InstDict -> InstInfo
      mkInstInfo (e, [], [], EApp _ (EVar i)) = InstInfo (M.singleton i e) []
      mkInstInfo ic = InstInfo M.empty [ic]
  putInstTable $ foldr (\ ic -> M.insertWith mergeInstInfo (getInstCon ic) (mkInstInfo ic)) is ics

addConstraint :: String -> (Ident, EConstraint) -> T ()
addConstraint _msg e@(_d, _ctx) = T.do
--  traceM $ "addConstraint: " ++ msg ++ " " ++ showIdent d ++ " :: " ++ showEType ctx
  TC mn n fx tt st vt ast sub m cs is es <- get
  put $ TC mn n fx tt st vt ast sub m cs is (e : es)

withDict :: forall a . Ident -> EConstraint -> T a -> T a
withDict i c ta = T.do
  is <- gets instTable
  ics <- expandDict (EVar i) c
  addInstTable ics
  a <- ta
  putInstTable is
  T.return a

initTC :: IdentModule -> FixTable -> TypeTable -> SynTable -> ClassTable -> InstTable -> ValueTable -> AssocTable -> TCState
initTC mn fs ts ss cs is vs as =
--  trace ("initTC " ++ show (ts, vs)) $
  let
    xts = foldr (uncurry stInsertGlb) ts primTypes
    xvs = foldr (uncurry stInsertGlb) vs primValues
  in TC mn 1 fs xts ss xvs as IM.empty TCExpr cs is []

kTypeS :: EType
kTypeS = kType

kTypeTypeS :: EType
kTypeTypeS = kArrow kType kType

kTypeTypeTypeS :: EType
kTypeTypeTypeS = kArrow kType $ kArrow kType kType

-- (=>) :: Constraint -> Type -> Type
kConstraintTypeTypeS :: EType
kConstraintTypeTypeS = kArrow kConstraint $ kArrow kType kType

-- (~) :: Type -> Type -> Constraint
kTypeTypeConstraintS :: EType
kTypeTypeConstraintS = kArrow kType (kArrow kType kConstraint)

builtinLoc :: SLoc
builtinLoc = SLoc "builtin" 0 0

mkIdentB :: String -> Ident
mkIdentB = mkIdentSLoc builtinLoc

primKindTable :: KindTable
primKindTable =
  let
    entry i = Entry (EVar (mkIdentB i))
  in stFromList [
       -- The kinds are wired in (for now)
       (mkIdentB "Primitives.Type",       [entry "Primitives.Type" kTypeS]),
       (mkIdentB "Type",                  [entry "Primitives.Type" kTypeS]),
       (mkIdentB "Constraint",            [entry "Primitives.Constraint" kTypeS]),
       (mkIdentB "Primitives.Constraint", [entry "Primitives.Constraint" kTypeS]),
       (mkIdentB "Primitives.->",         [entry "Primitives.->"   kTypeTypeTypeS]),
       (mkIdentB "->",                    [entry "Primitives.->"   kTypeTypeTypeS])
       ]

primTypes :: [(Ident, [Entry])]
primTypes =
  let
    entry i = Entry (EVar (mkIdentB i))
    k = mkIdent "k"
    kv = EVar k
    kk = IdKind k kTypeS
    tuple n =
      let
        i = tupleConstr builtinLoc n
      in  (i, [entry (unIdent i) $ EForall [kk] $ foldr kArrow kv (replicate n kv)])
  in
      [
       -- The function arrow et al are bothersome to define in Primitives, so keep them here.
       -- But the fixity is defined in Primitives.
       (mkIdentB "->",           [entry "Primitives.->"       kTypeTypeTypeS]),
       (mkIdentB "=>",           [entry "Primitives.=>"       kConstraintTypeTypeS]),
       (mkIdentB "~",            [entry "Primitives.~"        kTypeTypeConstraintS]),
       -- Primitives.hs uses the type [], and it's annoying to fix that.
       (mkIdentB "Data.List.[]", [entry "Data.List.[]"        kTypeTypeS])
      ] ++
      map tuple (enumFromTo 2 10)

primValues :: [(Ident, [Entry])]
primValues =
  let
    tuple n =
      let
        c = tupleConstr builtinLoc n
        vks = [IdKind (mkIdent ("a" ++ showInt i)) kType | i <- enumFromTo 1 n]
        ts = map tVarK vks
        r = tApps c ts
      in  (c, [Entry (ECon $ ConData [(c, n)] c) $ EForall vks $ foldr tArrow r ts ])
  in  map tuple (enumFromTo 2 10)

type T a = TC TCState a

tCon :: Ident -> EType
tCon = EVar

tVarK :: IdKind -> EType
tVarK (IdKind i _) = EVar i

tApp :: EType -> EType -> EType
tApp = EApp

tApps :: Ident -> [EType] -> EType
tApps i ts = foldl tApp (tCon i) ts

tArrow :: EType -> EType -> EType
tArrow a r = tApp (tApp (tConI builtinLoc "Primitives.->") a) r

tImplies :: EType -> EType -> EType
tImplies a r = tApp (tApp (tConI builtinLoc "Primitives.=>") a) r

kArrow :: EKind -> EKind -> EKind
kArrow = tArrow

{-
isArrow :: EType -> Bool
isArrow = isJust . getArrow
-}

getArrow :: EType -> Maybe (EType, EType)
getArrow (EApp (EApp (EVar n) a) b) =
  if isIdent "->" n || isIdent "Primitives.->" n then Just (a, b) else Nothing
getArrow _ = Nothing

getImplies :: EType -> Maybe (EType, EType)
getImplies (EApp (EApp (EVar n) a) b) =
  if isIdent "=>" n || isIdent "Primitives.=>" n then Just (a, b) else Nothing
getImplies _ = Nothing

{-
getTuple :: Int -> EType -> Maybe [EType]
getTuple n t = loop t []
  where loop (EVar i) r | isTupleConstr n i && length r == n = Just (reverse r)
        loop (EApp f a) r = loop f (a:r)
        loop _ _ = Nothing
-}

setUVar :: TRef -> EType -> T ()
setUVar i t = T.do
  TC mn n fx tenv senv venv ast sub m cs is es <- get
  put (TC mn n fx tenv senv venv ast (IM.insert i t sub) m cs is es)

getUVar :: Int -> T (Maybe EType)
getUVar i = gets (IM.lookup i . uvarSubst)

munify :: --XHasCallStack =>
          SLoc -> Expected -> EType -> T ()
munify loc (Infer r) b = tSetRefType loc r b
munify loc (Check a) b = unify loc a b

expandSyn :: --XHasCallStack =>
             EType -> T EType
expandSyn at =
  let
    syn ts t =
      case t of
        EApp f a -> T.do
          aa <- expandSyn a
          syn (aa:ts) f
        EVar i -> T.do
          syns <- gets synTable
          case M.lookup i syns of
            Nothing -> T.return $ foldl tApp t ts
            Just (EForall vks tt) ->
              if length vks /= length ts then tcError (getSLocIdent i) $ "bad synonym use"
                                                                         --X ++ "\nXX " ++ show (i, vks, ts)
              else expandSyn $ subst (zip (map idKindIdent vks) ts) tt
            Just _ -> impossible
        EUVar _ -> T.return $ foldl tApp t ts
        ESign a _ -> expandSyn a   -- Throw away signatures, they don't affect unification
        EForall iks tt | null ts -> EForall iks <$> expandSyn tt
        _ -> impossible
  in syn [] at

derefUVar :: EType -> T EType
derefUVar at =
  case at of
    EApp f a -> T.do
      fx <- derefUVar f
      ax <- derefUVar a
      T.return $ EApp fx ax
    EUVar i -> T.do
      mt <- getUVar i
      case mt of
        Nothing -> T.return at
        Just t -> T.do
          t' <- derefUVar t
          setUVar i t'
          T.return t'
    EVar _ -> T.return at
    ESign t k -> flip ESign k <$> derefUVar t
    EForall iks t -> EForall iks <$> derefUVar t
    _ -> impossible

tcErrorTK :: --XHasCallStack =>
             SLoc -> String -> T ()
tcErrorTK loc msg = T.do
  tcm <- gets tcMode
  let s = case tcm of
            TCType -> "kind"
            _      -> "type"
  tcError loc $ s ++ " error: " ++ msg

unify :: --XHasCallStack =>
         SLoc -> EType -> EType -> T ()
unify loc a b = T.do
  aa <- expandSyn a
  bb <- expandSyn b
  unifyR loc aa bb

-- XXX should do occur check
unifyR :: --XHasCallStack =>
          SLoc -> EType -> EType -> T ()
unifyR _   (EVar x1)    (EVar x2)  | x1 == x2      = T.return ()
unifyR loc (EApp f1 a1) (EApp f2 a2)               = T.do { unifyR loc f1 f2; unifyR loc a1 a2 }
unifyR _   (EUVar r1)   (EUVar r2) | r1 == r2      = T.return ()
unifyR loc (EUVar r1)   t2                         = unifyVar loc r1 t2
unifyR loc t1           (EUVar r2)                 = unifyVar loc r2 t1
unifyR loc t1           t2                         =
  tcErrorTK loc $ "cannot unify " ++ showExpr t1 ++ " and " ++ showExpr t2

unifyVar :: --XHasCallStack =>
            SLoc -> TRef -> EType -> T ()
unifyVar loc r t = T.do
  mt <- getUVar r
  case mt of
    Nothing -> unifyUnboundVar loc r t
    Just t' -> unify loc t' t

unifyUnboundVar :: --XHasCallStack =>
                   SLoc -> TRef -> EType -> T ()
unifyUnboundVar loc r1 at2@(EUVar r2) = T.do
  -- We know r1 /= r2
  mt2 <- getUVar r2
  case mt2 of
    Nothing -> setUVar r1 at2
    Just t2 -> unify loc (EUVar r1) t2
unifyUnboundVar loc r1 t2 = T.do
  vs <- getMetaTyVars [t2]
  if elemBy (==) r1 vs then
    tcErrorTK loc $ "cyclic " ++ showExpr (EUVar r1) ++ " = " ++ showExpr t2
   else
    setUVar r1 t2

-- Reset unification map
tcReset :: T ()
tcReset = T.do
  TC mn u fx tenv senv venv ast _ m cs is es <- get
  put (TC mn u fx tenv senv venv ast IM.empty m cs is es)

newUVar :: T EType
newUVar = EUVar <$> newUniq

type TRef = Int

newUniq :: T TRef
newUniq = T.do
  TC mn n fx tenv senv venv ast sub m cs is es <- get
  let n' = n+1
  put (seq n' $ TC mn n' fx tenv senv venv ast sub m cs is es)
  T.return n

newIdent :: SLoc -> String -> T Ident
newIdent loc s = T.do
  u <- newUniq
  T.return $ mkIdentSLoc loc $ s ++ "$" ++ showInt u

tLookup :: --XHasCallStack =>
           String -> Ident -> T (Expr, EType)
tLookup msg i = T.do
  env <- gets valueTable
  case stLookup msg i env of
    Right (Entry e s) -> T.return (setSLocExpr (getSLocIdent i) e, s)
    Left            e -> tcError (getSLocIdent i) e

tLookupV :: --XHasCallStack =>
           Ident -> T (Expr, EType)
tLookupV i = T.do
  tcm <- gets tcMode
  let s = case tcm of
            TCType -> "type"
            _      -> "value"
  tLookup s i

-- Maybe iterate these?
tInst :: (Expr, EType) -> T (Expr, EType)
tInst t = tInst' t T.>>= tDict T.>>= tInst'

tInst' :: (Expr, EType) -> T (Expr, EType)
tInst' (ae, EForall vks t) =
  if null vks then
    T.return (ae, t)
  else T.do
    let vs = map idKindIdent vks
    us <- T.mapM (const newUVar) vks
--        tInst' (ae, subst (zip vs us) t)
    T.return (ae, subst (zip vs us) t)
tInst' et = T.return et

tDict :: (Expr, EType) -> T (Expr, EType)
tDict (ae, at) | Just (ctx, t) <- getImplies at = T.do
  u <- newUniq
  let d = mkIdentSLoc loc ("dict$" ++ showInt u)
      loc = getSLocExpr ae
  --traceM $ "addConstraint: " ++ showIdent d ++ " :: " ++ showEType ctx ++ " " ++ showSLoc loc
  ctx' <- expandSyn ctx
  addConstraint "from tDict " (d, ctx')
  tDict (EApp ae (EVar d), t)
tDict at = T.return at

extValE :: --XHasCallStack =>
           Ident -> EType -> Expr -> T ()
extValE i t e = T.do
  venv <- gets valueTable
  putValueTable (stInsertLcl i (Entry e t) venv)

-- Extend the global symbol table with i = e :: t
-- Add both qualified and unqualified versions of i.
extValETop :: --XHasCallStack =>
              Ident -> EType -> Expr -> T ()
extValETop i t e = T.do
  mn <- gets moduleName
  venv <- gets valueTable
  let qi = qualIdent mn i
      venv'  = stInsertGlb qi [Entry e t] venv
      venv'' = stInsertGlb  i [Entry e t] venv'
  putValueTable venv''

-- Extend symbol table with i::t.
-- The translation for i will be the qualified name.
-- Add both qualified and unqualified versions of i.
extValQTop :: --XHasCallStack =>
              Ident -> EType -> T ()
extValQTop i t = T.do
  mn <- gets moduleName
  extValETop i t (EVar (qualIdent mn i))

extVal :: --XHasCallStack =>
          Ident -> EType -> T ()
extVal i t = extValE i t $ EVar i

extVals :: --XHasCallStack =>
           [(Ident, EType)] -> T ()
extVals = T.mapM_ (uncurry extVal)

extTyp :: Ident -> EType -> T ()
extTyp i t = T.do
  tenv <- gets typeTable
  putTypeTable (stInsertLcl i (Entry (EVar i) t) tenv)

extTyps :: [(Ident, EType)] -> T ()
extTyps = T.mapM_ (uncurry extTyp)

extSyn :: Ident -> EType -> T ()
extSyn i t = T.do
  senv <- gets synTable
  putSynTable (M.insert i t senv)

extFix :: Ident -> Fixity -> T ()
extFix i fx = T.do
  TC mn n fenv tenv senv venv ast sub m cs is es <- get
  put $ TC mn n (M.insert i fx fenv) tenv senv venv ast sub m cs is es
  T.return ()

withExtVal :: forall a . --XHasCallStack =>
              Ident -> EType -> T a -> T a
withExtVal i t ta = T.do
  venv <- gets valueTable
  extVal i t
  a <- ta
  putValueTable venv
  T.return a

withExtVals :: forall a . --XHasCallStack =>
               [(Ident, EType)] -> T a -> T a
withExtVals env ta = T.do
  venv <- gets valueTable
  extVals env
  a <- ta
  putValueTable venv
  T.return a

withExtTyps :: forall a . [IdKind] -> T a -> T a
withExtTyps iks ta = T.do
  let env = map (\ (IdKind v k) -> (v, k)) iks
  venv <- gets typeTable
  extTyps env
  a <- ta
  putTypeTable venv
  T.return a

tcDefs :: [EDef] -> T [EDef]
tcDefs ds = T.do
  T.mapM_ tcAddInfix ds
  dst <- tcDefsType ds
--  traceM (showEDefs dst)
  T.mapM_ addTypeSyn dst
  tcDefsValue dst

tcAddInfix :: EDef -> T ()
tcAddInfix (Infix fx is) = T.do
  mn <- gets moduleName
  T.mapM_ (\ i -> extFix (qualIdent mn i) fx) is
tcAddInfix _ = T.return ()

tcDefsType :: [EDef] -> T [EDef]
tcDefsType ds = withTypeTable $ T.do
  dsk <- T.mapM tcDefKind ds                     -- Check&rename kinds in all type definitions
  T.mapM_ addTypeKind dsk                        -- Add the kind of each type to the environment
  dst <- T.mapM tcDefType dsk                    -- Kind check all type expressions (except local signatures)
  dsc <- T.mapM expandClass dst                  -- Expand all class definitions
  dsi <- T.mapM expandInst (concat dsc)          -- Expand all instance definitions
  T.return (concat dsi)

-- Make sure that the kind expressions are well formed.
tcDefKind :: EDef -> T EDef
tcDefKind adef = T.do
  tcReset
  case adef of
    Data    (i, vks) cs  -> withVks vks kType $ \ vvks _  -> T.return $ Data    (i, vvks) cs
    Newtype (i, vks) c   -> withVks vks kType $ \ vvks _  -> T.return $ Newtype (i, vvks) c
    Type    (i, vks) at  ->
      case at of
        ESign t k        -> withVks vks k     $ \ vvks kr -> T.return $ Type    (i, vvks) (ESign t kr)
        _                -> withVks vks kType $ \ vvks _  -> T.return $ Type    (i, vvks) at
    Class ctx (i, vks) ms-> withVks vks kConstraint $ \ vvks _ -> T.return $ Class ctx (i, vvks) ms
    Instance vks ctx t d -> withVks vks kConstraint $ \ vvks _ -> T.return $ Instance vvks ctx t d
    _                    -> T.return adef

-- Check&rename the given kinds, apply reconstruction at the end
withVks :: forall a . [IdKind] -> EKind -> ([IdKind] -> EKind -> T a) -> T a
withVks vks kr fun = T.do
  (nvks, nkr) <-
    withTypeTable $ T.do
      let
        loop r [] = T.do
          kkr <- tInferTypeT kr
          T.return (reverse r, kkr)
        loop r (IdKind i k : iks) = T.do
          kk <- tInferTypeT k
          withExtVal i kk $ loop (IdKind i kk : r) iks
      loop [] vks
  fun nvks nkr

-- Add symbol table entries (with kind) for all top level typeish definitions
addTypeKind :: EDef -> T ()
addTypeKind adef = T.do
  let
    addAssoc i is = T.do
      mn <- gets moduleName
      addAssocTable (qualIdent mn i) (map (qualIdent mn) is)
    assocData (Constr c (Left _)) = [c]
    assocData (Constr c (Right its)) = c : map fst its
  case adef of
    Data    lhs@(i, _) cs -> T.do
      addLHSKind lhs kType
      addAssoc i (nub $ concatMap assocData cs)
    Newtype lhs@(i, _) c  -> T.do
      addLHSKind lhs kType
      addAssoc i (assocData c)
    Type    lhs t         -> addLHSKind lhs (getTypeKind t)
    Class _ lhs@(i, _) ms -> T.do
      addLHSKind lhs kConstraint
<<<<<<< HEAD
      addAssoc i ({-mkClassConstructor i : -} [ m | BSign m _ <- ms ])
=======
      addAssoc i [ m | BSign m _ <- ms ]
>>>>>>> 1a44ee78
    _ -> T.return ()

getTypeKind :: EType -> EKind
getTypeKind (ESign _ k) = k
getTypeKind _ = kType

addLHSKind :: LHS -> EKind -> T ()
addLHSKind (i, vks) kret =
--  trace ("addLHSKind " ++ showIdent i ++ " :: " ++ showExpr (lhsKind vks kret)) $
  extValQTop i (lhsKind vks kret)

lhsKind :: [IdKind] -> EKind -> EKind
lhsKind vks kret = foldr (\ (IdKind _ k) -> kArrow k) kret vks

-- Add type synonyms to the value table
addTypeSyn :: EDef -> T ()
addTypeSyn adef =
  case adef of
    Type (i, vs) t -> T.do
      extSyn i (EForall vs t)
      mn <- gets moduleName
      extSyn (qualIdent mn i) (EForall vs t)
    _ -> T.return ()

-- Do kind checking of all typeish definitions.
tcDefType :: EDef -> T EDef
tcDefType d = T.do
  tcReset
  case d of
    Data    lhs@(_, iks) cs     -> withVars iks $ Data    lhs   <$> T.mapM tcConstr cs
    Newtype lhs@(_, iks) c      -> withVars iks $ Newtype lhs   <$> tcConstr c
    Type    lhs@(_, iks)    t   -> withVars iks $ Type    lhs   <$> tInferTypeT t
    Sign         i          t   ->                Sign    i     <$> tCheckTypeT kType t
    ForImp  ie i            t   ->                ForImp ie i   <$> tCheckTypeT kType t
    Class   ctx lhs@(_, iks) ms -> withVars iks $ Class         <$> tcCtx ctx T.<*> T.return lhs              T.<*> T.mapM tcMethod ms
    Instance iks ctx c m        -> withVars iks $ Instance iks  <$> tcCtx ctx T.<*> tCheckTypeT kConstraint c T.<*> T.return m
    _                           -> T.return d
 where
   tcCtx = T.mapM (tCheckTypeT kConstraint)
   tcMethod (BSign i t) = BSign i <$> tcTypeT (Check kType) t
   tcMethod m = T.return m

withVars :: forall a . [IdKind] -> T a -> T a
withVars aiks ta =
  case aiks of
    [] -> ta
    IdKind i k : iks -> T.do
      withExtVal i k $ withVars iks ta

tcConstr :: Constr -> T Constr
tcConstr (Constr c ets) =
  Constr c <$> either (\ x -> Left  T.<$> T.mapM (\ t     ->          tcTypeT (Check kType) t) x)
                      (\ x -> Right T.<$> T.mapM (\ (i,t) -> (i,) <$> tcTypeT (Check kType) t) x) ets


-- Expand a class defintion to
--  * a "data" type for the dictionary, with kind Constraint
--  * superclass selectors
--  * method selectors
--  * default methods
-- E.g.
--   class Eq a where
--     (==) :: a -> a -> Bool
--     (/=) :: a -> a -> a
--     x /= y = not (x == y)
-- expands to
--   data Eq a = Eq$ (a -> a -> Bool) (a -> a -> Bool)
--               :: Constraint
--   == :: forall a . Eq a -> (a -> a -> Bool)
--   == (Eq x _) = x
--   /= :: forall a . Eq a -> (a -> a -> Bool)
--   /= (Eq _ x) = x
--   ==$dflt :: forall a . (Eq a) => (a -> a -> Bool)
--   ==$dflt = _noDefault "Eq.=="
--   /=$dflt :: forall a . (Eq a) => (a -> a -> Bool)
--   /=$dflt x y = not (x == y)
--
--   class (Eq a) => Ord a where
--     (<=) :: a -> a -> Bool
-- expands to
--   data Ord a = Ord$ (Eq a) (a -> a -> Bool)
--   Ord$super1 :: forall a . Ord a -> Eq a
--   <= :: forall a . Ord a -> (a -> a -> Bool)
--   <=$dflt = _noDefault "Ord.<="
--
--   instance Eq Int where (==) = primEqInt
-- expands to
--   inst$999 = Eq$ meth$1 meth$2
--     where meth$1 = primEqInt
--           meth$2 = /=$dflt dict$999
--
--   instance Ord Int where (<=) = primLEInt
-- expands to
--   inst$888 = Ord$ dict$ meth$1
--     where meth$1 = primLEInt
-- where dict$ is a special magic identifier that the type checker expands
-- to whatever dictionary is forced by the type.
-- In this case (dict$ :: Eq Int), so it with be inst$999
--
-- The actual definitions for the constructor and methods are added
-- in the desugaring pass.
-- Default methods are added as actual definitions.
-- The constructor and methods are added to the symbol table in addValueType.
expandClass :: EDef -> T [EDef]
expandClass dcls@(Class ctx (iCls, vks) ms) = T.do
  mn <- gets moduleName
  let
      meths = [ b | b@(BSign _ _) <- ms ]
      methIds = map (\ (BSign i _) -> i) meths
      mdflts = [ (i, eqns) | BFcn i eqns <- ms ]
      tCtx = tApps (qualIdent mn iCls) (map (EVar . idKindIdent) vks)
      mkDflt (BSign methId t) = [ Sign iDflt $ EForall vks $ tCtx `tImplies` t, def $ lookup methId mdflts ]
        where def Nothing = Fcn iDflt [Eqn [] $ EAlts [([], noDflt)] []]
              def (Just eqns) = Fcn iDflt eqns
              iDflt = mkDefaultMethodId methId
              -- XXX This isn't right, "Prelude._nodefault" might not be in scope
              noDflt = EApp noDefaultE (ELit noSLoc (LStr (unIdent iCls ++ "." ++ unIdent methId)))
      mkDflt _ = impossible
      dDflts = concatMap mkDflt meths
  addClassTable (qualIdent mn iCls) (vks, ctx, EUVar 0, methIds)   -- Initial entry, no type needed.
  T.return $ dcls : dDflts
expandClass d = T.return [d]

noDefaultE :: Expr
noDefaultE = ELit noSLoc $ LPrim "noDefault"

-- Turn (unqualified) class and method names into a default method name
mkDefaultMethodId :: Ident -> Ident
mkDefaultMethodId meth = addIdentSuffix meth "$dflt"

{-
clsToDict :: EType -> T EType
clsToDict = T.do
  -- XXX for now, only allow contexts of the form (C t1 ... tn)
  let usup as (EVar c) | isConIdent c = T.return (tApps c as)
      usup as (EApp f a) = usup (a:as) f
      usup _ t = tcError (getSLocExpr t) ("bad context " ++ showEType t)
  usup []
-}

addConstraints :: [EConstraint] -> EType -> EType
addConstraints []  t = t
addConstraints cs  t = tupleConstraints cs `tImplies` t

tupleConstraints :: [EConstraint] -> EConstraint
tupleConstraints []  = error "tupleConstraints"
tupleConstraints [c] = c
tupleConstraints cs  = tApps (tupleConstr noSLoc (length cs)) cs

expandInst :: EDef -> T [EDef]
expandInst dinst@(Instance vks ctx cc bs) = T.do
  let loc = getSLocExpr cc
      qiCls = getAppCon cc
  iInst <- newIdent loc "inst"
  let sign = Sign iInst (eForall vks $ addConstraints ctx cc)
--  (e, _) <- tLookupV iCls
  ct <- gets classTable
--  let qiCls = getAppCon e
  (_, supers, _, mis) <-
    case M.lookup qiCls ct of
      Nothing -> tcError loc $ "not a class " ++ showIdent qiCls
      Just x -> T.return x
  -- XXX this ignores type signatures and other bindings
  -- XXX should tack on signatures with ESign
  let ies = [(i, ELam qs) | BFcn i qs <- bs]
      meth i = fromMaybe (EVar $ mkDefaultMethodId i) $ lookup i ies
      meths = map meth mis
      sups = map (const (EVar $ mkIdentSLoc loc "dict$")) supers
      args = sups ++ meths
  let bind = Fcn iInst $ eEqns [] $ foldl EApp (EVar $ mkClassConstructor qiCls) args
  mn <- gets moduleName
  addInstTable [(EVar $ qualIdent mn iInst, vks, ctx, cc)]
  T.return [dinst, sign, bind]
expandInst d = T.return [d]

eForall :: [IdKind] -> EType -> EType
eForall [] t = t
eForall vs t = EForall vs t

---------------------

tcDefsValue :: [EDef] -> T [EDef]
tcDefsValue ds = T.do
  T.mapM_ addValueType ds
  T.mapM (\ d -> T.do { tcReset; tcDefValue d}) ds

addValueType :: EDef -> T ()
addValueType adef = T.do
  mn <- gets moduleName
  case adef of
    Sign i t -> extValQTop i t
    Data (i, vks) cs -> T.do
      let
        cti = [ (qualIdent mn c, either length length ets) | Constr c ets <- cs ]
        tret = foldl tApp (tCon (qualIdent mn i)) (map tVarK vks)
        addCon (Constr c ets) = T.do
          let ts = either id (map snd) ets
          extValETop c (EForall vks $ foldr tArrow tret ts) (ECon $ ConData cti (qualIdent mn c))
      T.mapM_ addCon cs
    Newtype (i, vks) (Constr c fs) -> T.do
      let
        t = head $ either id (map snd) fs
        tret = foldl tApp (tCon (qualIdent mn i)) (map tVarK vks)
      extValETop c (EForall vks $ tArrow t tret) (ECon $ ConNew (qualIdent mn c))
    ForImp _ i t -> extValQTop i t
    Class ctx (i, vks) ms -> addValueClass ctx i vks ms
    _ -> T.return ()

addValueClass :: [EConstraint] -> Ident -> [IdKind] -> [EBind] -> T ()
addValueClass ctx iCls vks ms = T.do
  mn <- gets moduleName
  let
      meths = [ b | b@(BSign _ _) <- ms ]
      methTys = map (\ (BSign _ t) -> t) meths
      methIds = map (\ (BSign i _) -> i) meths
      supTys = ctx  -- XXX should do some checking
      targs = supTys ++ methTys
      qiCls = qualIdent mn iCls
      tret = tApps qiCls (map tVarK vks)
      cti = [ (qualIdent mn iCon, length targs) ]
      iCon = mkClassConstructor iCls
      iConTy = EForall vks $ foldr tArrow tret targs
  extValETop iCon iConTy (ECon $ ConData cti (qualIdent mn iCon))
  let addMethod (BSign i t) = extValETop i (EForall vks $ tApps qiCls (map (EVar . idKindIdent) vks) `tImplies` t) (EVar $ qualIdent mn i)
      addMethod _ = impossible
--  traceM ("addValueClass " ++ showEType (ETuple ctx))
  T.mapM_ addMethod meths
  -- Update class table, now with actual constructor type.
  addClassTable qiCls (vks, ctx, iConTy, methIds)

{-
bundleConstraints :: [EConstraint] -> EType -> EType
bundleConstraints []  t = t
bundleConstraints [c] t = tImplies c t
bundleConstraints cs  t = tImplies (ETuple cs) t
-}

mkClassConstructor :: Ident -> Ident
mkClassConstructor i = addIdentSuffix i "$C"

{-
unForall :: EType -> ([IdKind], EType)
unForall (EForall iks t) = (iks, t)
unForall t = ([], t)
-}

tcDefValue :: --XHasCallStack =>
              EDef -> T EDef
tcDefValue adef =
  case adef of
    Fcn i eqns -> T.do
      (_, tt) <- tLookup "type signature" i
--      traceM $ "tcDefValue: " ++ showIdent i ++ " :: " ++ showExpr tt
--      traceM $ "tcDefValue: def=" ++ showEDefs [adef]
      mn <- gets moduleName
      teqns <- tcEqns tt eqns
--      traceM ("tcDefValue: after " ++ showEDefs [adef, Fcn i teqns])
      checkConstraints
      T.return $ Fcn (qualIdent mn i) teqns
    ForImp ie i t -> T.do
      mn <- gets moduleName
      T.return (ForImp ie (qualIdent mn i) t)
    _ -> T.return adef

tCheckTypeT :: EType -> EType -> T EType
tCheckTypeT = tCheck tcTypeT

tInferTypeT :: EType -> T EType
tInferTypeT t = fst <$> tInfer tcTypeT t

-- Kind check a type while already in type checking mode
tcTypeT :: --XHasCallStack =>
           Expected -> EType -> T EType
tcTypeT mk t = withTCMode TCType (tcExpr mk (dsType t))

-- Kind check a type while in value checking mode
tcType :: --XHasCallStack =>
          Expected -> EType -> T EType
tcType mk = withTypeTable . tcTypeT mk

{-
-- Sort check a kind while already in type cheking mode
tcKind :: --XHasCallStack =>
          EKind -> T EKind
tcKind e = fst <$> withTypeTable (tcType (Just kType) e)
-}

-- When inferring the type, the resulting type will
-- be assigned to the TRef (using tSetRefType),
-- and can then be read of (using tGetRefType).
-- When checking, the expected type is simple given.
data Expected = Infer TRef | Check EType
  --Xderiving(Show)

tInfer :: forall a . --XHasCallStack =>
          (Expected -> a -> T a) -> a -> T (Typed a)
tInfer tc a = T.do
  ref <- newUniq
  a' <- tc (Infer ref) a
  t <- tGetRefType ref
  T.return (a', t)

tCheck :: forall a . (Expected -> a -> T a) -> EType -> a -> T a
tCheck tc t = tc (Check t)

tInferExpr :: --XHasCallStack =>
              Expr -> T (Typed Expr)
tInferExpr = tInfer tcExpr

tCheckExpr :: --XHasCallStack =>
              EType -> Expr -> T Expr
tCheckExpr t e | Just (ctx, t') <- getImplies t = T.do
  _ <- undefined -- XXX
  u <- newUniq
  let d = mkIdentSLoc (getSLocExpr e) ("adict$" ++ showInt u)
  e' <- withDict d ctx $ tCheckExpr t' e
  T.return $ eLam [EVar d] e'
tCheckExpr t e = tCheck tcExpr t e

tGetRefType :: --XHasCallStack =>
               TRef -> T EType
tGetRefType ref = T.do
  m <- gets uvarSubst
  case IM.lookup ref m of
    Nothing -> T.return (EUVar ref) -- error "tGetRefType"
    Just t  -> T.return t

-- Set the type for an Infer
tSetRefType :: --XHasCallStack =>
               SLoc -> TRef -> EType -> T ()
tSetRefType loc ref t = T.do
  m <- gets uvarSubst
  case IM.lookup ref m of
    Nothing -> putUvarSubst (IM.insert ref t m)
    Just tt -> unify loc tt t

-- Get the type of an already set Expected
tGetExpType :: Expected -> T EType
tGetExpType (Check t) = T.return t
tGetExpType (Infer r) = tGetRefType r

{-
-- Get the type of a possibly unset Expected
tGetExpTypeSet :: SLoc -> Expected -> T EType
tGetExpTypeSet _   (Check t) = T.return t
tGetExpTypeSet loc (Infer r) = tGetRefType r {-T.do
  t <- newUVar
  tSetRefType loc r t
  T.return t-}
-}

tcExpr :: --XHasCallStack =>
          Expected -> Expr -> T Expr
tcExpr mt ae = T.do
--  traceM ("tcExpr enter: " ++ showExpr ae)
  r <- tcExprR mt ae
--  traceM ("tcExpr exit: " ++ showExpr r)
  T.return r
tcExprR :: --XHasCallStack =>
           Expected -> Expr -> T Expr
tcExprR mt ae =
  let { loc = getSLocExpr ae } in
  case ae of
    EVar i -> T.do
      tcm <- gets tcMode
      case tcm of
        TCPat | isDummyIdent i -> T.do
                -- _ can be anything, so just ignore it
                _ <- tGetExpType mt
                T.return ae

              | isConIdent i -> T.do
                ipt <- tLookupV i
                (p, pt) <- tInst' ipt  -- XXX
                -- We will only have an expected type for a non-nullary constructor
                case mt of
                  Check ext -> subsCheck loc p ext pt
                  Infer r   -> T.do { tSetRefType loc r pt; T.return p }

              | otherwise -> T.do
                -- All pattern variables are in the environment as
                -- type references.  Assign the reference the given type.
                ext <- tGetExpType mt
                (p, t) <- tLookupV i
                case t of
                  EUVar r -> tSetRefType loc r ext
                  _ -> impossible
                T.return p
          
        _ | isIdent "dict$" i -> T.do
          -- Magic variable that just becomes the dictionary
          d <- newIdent (getSLocIdent i) "dict$"
          case mt of
            Infer _ -> impossible
            Check t -> T.do
              t' <- expandSyn t
              addConstraint "from dict$" (d, t')
          T.return (EVar d)

        _ -> T.do
          -- Type checking an expression (or type)
          T.when (isDummyIdent i) impossible
          (e, t) <- tLookupV i
          -- Variables bound in patterns start out with an (EUVar ref) type,
          -- which can be instantiated to a polytype.
          -- Dereference such a ref.
          t' <-
            case t of
              EUVar r -> T.fmap (fromMaybe t) (getUVar r)
              _ -> T.return t
--          traceM ("EVar " ++ showIdent i ++ " :: " ++ showExpr t ++ " = " ++ showExpr t')
          instSigma loc e t' mt

    EApp f a -> T.do
      (f', ft) <- tInferExpr f
--      traceM $ "EApp f=" ++ showExpr f ++ "; e'=" ++ showExpr f' ++ " :: " ++ showEType ft
      (at, rt) <- unArrow loc ft
      tcm <- gets tcMode
--      traceM ("tcExpr EApp: " ++ showExpr f ++ " :: " ++ showEType ft)
      case tcm of
        TCPat -> T.do
          a' <- tCheckExpr at a
          instPatSigma loc rt mt
          T.return (EApp f' a')
        _ -> T.do
          a' <- checkSigma a at
          instSigma loc (EApp f' a') rt mt

    EOper e ies -> T.do e' <- tcOper e ies; tcExpr mt e'
    ELam qs -> tcExprLam mt qs
    ELit loc' l -> tcLit mt loc' l
    ECase a arms -> T.do
      (ea, ta) <- tInferExpr a
      tt <- tGetExpType mt
      earms <- T.mapM (tcArm tt ta) arms
      T.return (ECase ea earms)
    ELet bs a -> tcBinds bs $ \ ebs -> T.do { ea <- tcExpr mt a; T.return (ELet ebs ea) }
    ETuple es -> T.do
      let
        n = length es
      (ees, tes) <- T.fmap unzip (T.mapM tInferExpr es)
      let
        ttup = tApps (tupleConstr loc n) tes
      munify loc mt ttup
      T.return (ETuple ees)
    EDo mmn ass -> T.do
      case ass of
        [] -> impossible
        [as] ->
          case as of
            SThen a -> tcExpr mt a
            _ -> tcError loc $ "bad final do statement"
        as : ss -> T.do
          case as of
            SBind p a -> T.do
              let
                sbind = maybe (mkIdentSLoc loc ">>=") (\ mn -> qualIdent mn (mkIdentSLoc loc ">>=")) mmn
              tcExpr mt (EApp (EApp (EVar sbind) a)
                              (eLam [eVarI loc "$x"] (ECase (eVarI loc "$x") [(p, EAlts [([], EDo mmn ss)] [])])))
            SThen a -> T.do
              let
                sthen = maybe (mkIdentSLoc loc ">>") (\ mn -> qualIdent mn (mkIdentSLoc loc ">>") ) mmn
              tcExpr mt (EApp (EApp (EVar sthen) a) (EDo mmn ss))
                
            SLet bs ->
              tcExpr mt (ELet bs (EDo mmn ss))

    ESectL e i -> tcExpr mt (EApp (EVar i) e)
    ESectR i e -> T.do
      let x = eVarI loc "$x"
      tcExpr mt (eLam [x] (EApp (EApp (EVar i) x) e))
    EIf e1 e2 e3 -> T.do
      e1' <- tCheckExpr (tBool (getSLocExpr e1)) e1
      case mt of
        Check t -> T.do
          e2' <- checkSigma e2 t
          e3' <- checkSigma e3 t
          T.return (EIf e1' e2' e3')
        Infer ref -> T.do
          (e2', t2) <- tInferExpr e2
          (e3', t3) <- tInferExpr e3
          e2'' <- subsCheck loc e2' t2 t3
          e3'' <- subsCheck loc e3' t3 t2
          tSetRefType loc ref t2
          T.return (EIf e1' e2'' e3'')

    EListish (LList es) -> T.do
      te <- newUVar
      munify loc mt (tApp (tList loc) te)
      es' <- T.mapM (tCheckExpr te) es
      T.return (EListish (LList es'))
    EListish (LCompr eret ass) -> T.do
      let
        doStmts :: [EStmt] -> [EStmt] -> T ([EStmt], Typed Expr)
        doStmts rss xs =
          case xs of
            [] -> T.do
              r <- tInferExpr eret
              T.return (reverse rss, r)
            as : ss ->
              case as of
                SBind p a -> T.do
                  v <- newUVar
                  ea <- tCheckExpr (tApp (tList loc) v) a
                  tCheckPat v p $ \ ep -> doStmts (SBind ep ea : rss) ss
                SThen a -> T.do
                  ea <- tCheckExpr (tBool (getSLocExpr a)) a
                  doStmts (SThen ea : rss) ss
                SLet bs ->
                  tcBinds bs $ \ ebs ->
                    doStmts (SLet ebs : rss) ss
      (rss, (ea, ta)) <- doStmts [] ass
      let
        tr = tApp (tList loc) ta
      munify loc mt tr
      T.return (EListish (LCompr ea rss))
    EListish (LFrom       e)        -> tcExpr mt (enum loc "From" [e])
    EListish (LFromTo     e1 e2)    -> tcExpr mt (enum loc "FromTo" [e1, e2])
    EListish (LFromThen   e1 e2)    -> tcExpr mt (enum loc "FromThen" [e1,e2])
    EListish (LFromThenTo e1 e2 e3) -> tcExpr mt (enum loc "FromThenTo" [e1,e2,e3])
    ESign e t -> T.do
      t' <- tcType (Check kType) t
      tcm <- gets tcMode
      case tcm of
        TCPat -> T.do
          instPatSigma loc t' mt
          tCheckExpr t' e
        _ -> T.do
          e' <- instSigma loc e t' mt
          checkSigma e' t'
    EAt i e -> T.do
      (_, ti) <- tLookupV i
      e' <- tcExpr mt e
      tt <- tGetExpType mt
      case ti of
        EUVar r -> tSetRefType loc r tt
        _ -> impossible
      T.return (EAt i e')
    EForall vks t ->
      withVks vks kType $ \ vvks _ -> T.do
        tt <- withVars vvks (tcExpr mt t)
        T.return (EForall vvks tt)
    _ -> impossible

enum :: SLoc -> String -> [Expr] -> Expr
enum loc f = foldl EApp (EVar (mkIdentSLoc loc ("enum" ++ f)))

tcLit :: Expected -> SLoc -> Lit -> T Expr
tcLit mt loc l = T.do
  let lit t = instSigma loc (ELit loc l) t mt
  case l of
    LInt _  -> lit (tConI loc "Primitives.Int")
    LDouble _ -> lit (tConI loc "Primitives.Double")
    LChar _ -> lit (tConI loc "Primitives.Char")
    LStr _  -> lit (tApp (tConI loc "Data.List.[]") (tConI loc "Primitives.Char"))
    LPrim _ -> newUVar T.>>= lit  -- pretend it is anything
    LForImp _ -> impossible

tcOper :: --XHasCallStack =>
          Expr -> [(Ident, Expr)] -> T Expr
tcOper ae aies = T.do
  let
    doOp (e1:e2:es) o os ies =
      let e = EApp (EApp o e2) e1
      in  calc (e:es) os ies
    doOp _ _ _ _ = impossible

    calc :: [Expr] -> [(Expr, Fixity)] -> [((Expr, Fixity), Expr)] -> Expr
    calc [et] [] [] = et
    calc es ((o, _):os) [] = doOp es o os []
    calc es oos@((oy, (ay, py)):os) iies@((oo@(ox, (ax, px)), e) : ies) =
--      traceM (show ((unIdent (getIdent (fst o)), ay, py), (unIdent i, ax, px)))
      if px == py && (not (eqAssoc ax ay) || eqAssoc ax AssocNone) then
        errorMessage (getSLocExpr ox) "ambiguous operator expression"
       else if px < py || eqAssoc ax AssocLeft && px == py then
        doOp es oy os iies
       else
        calc (e:es) (oo : oos) ies
    calc es [] ((o, e) : ies) =
      calc (e:es) [o] ies
    calc _ _ _ = impossible

    opfix :: FixTable -> (Ident, Expr) -> T ((Expr, Fixity), Expr)
    opfix fixs (i, e) = T.do
      (ei, _) <- tLookupV i
      let fx = getFixity fixs (getIdent ei)
      T.return ((EVar i, fx), e)

  fixs <- gets fixTable
--  traceM $ unlines $ map show [(unIdent i, fx) | (i, fx) <- M.toList fixs]
  ites <- T.mapM (opfix fixs) aies
  T.return $ calc [ae] [] ites

unArrow :: --XHasCallStack =>
           SLoc -> EType -> T (EType, EType)
unArrow loc t = T.do
  case getArrow t of
    Just ar -> T.return ar
    Nothing -> T.do
      a <- newUVar
      r <- newUVar
      unify loc t (tArrow a r)
      T.return (a, r)

getFixity :: FixTable -> Ident -> Fixity
getFixity fixs i = fromMaybe (AssocLeft, 9) $ M.lookup i fixs

tcPats :: forall a . EType -> [EPat] -> (EType -> [EPat] -> T a) -> T a
tcPats t [] ta = ta t []
tcPats t (p:ps) ta = T.do
  (tp, tr) <- unArrow (getSLocExpr p) t
  tCheckPat tp p $ \ pp -> tcPats tr ps $ \ tt pps -> ta tt (pp : pps)

tcExprLam :: Expected -> [Eqn] -> T Expr
tcExprLam mt qs = T.do
  t <- tGetExpType mt
  ELam <$> tcEqns t qs

tcEqns :: EType -> [Eqn] -> T [Eqn]
--tcEqns t eqns | trace ("tcEqns: " ++ showEBind (BFcn dummyIdent eqns) ++ " :: " ++ showEType t) False = undefined
tcEqns (EForall iks t) eqns = withExtTyps iks $ tcEqns t eqns
tcEqns t eqns | Just (ctx, t') <- getImplies t = T.do
  let loc = getSLocEqns eqns
  d <- newIdent loc "adict"
  f <- newIdent loc "fcnD"
  withDict d ctx $ T.do
    eqns' <- tcEqns t' eqns
    let eqn =
          case eqns' of
            [Eqn [] alts] -> Eqn [EVar d] alts
            _             -> Eqn [EVar d] $ EAlts [([], EVar f)] [BFcn f eqns']
    T.return [eqn]
tcEqns t eqns = T.do
  let loc = getSLocEqns eqns
  f <- newIdent loc "fcnS"
  (eqns', ds) <- solveLocalConstraints $ T.mapM (tcEqn t) eqns
  case ds of
    [] -> T.return eqns'
    _  -> T.do
      let
        bs = eBinds ds
        eqn = Eqn [] $ EAlts [([], EVar f)] (bs ++ [BFcn f eqns'])
      T.return [eqn]

tcEqn :: EType -> Eqn -> T Eqn
--tcEqn t _eqn | trace ("tcEqn: " ++ showEType t) False = undefined
tcEqn t eqn =
  case eqn of
    Eqn ps alts -> tcPats t ps $ \ tt ps' -> T.do
      aalts <- tcAlts tt alts
      T.return (Eqn ps' aalts)

tcAlts :: EType -> EAlts -> T EAlts
tcAlts tt (EAlts alts bs) =
--  trace ("tcAlts: bs in " ++ showEBinds bs) $
  tcBinds bs $ \ bbs -> T.do
--    traceM ("tcAlts: bs out " ++ showEBinds bbs)
    aalts <- T.mapM (tcAlt tt) alts
    T.return (EAlts aalts bbs)

tcAlt :: EType -> EAlt -> T EAlt
--tcAlt t (_, rhs) | trace ("tcAlt: " ++ showExpr rhs ++ " :: " ++ showEType t) False = undefined
tcAlt t (ss, rhs) = tcGuards ss $ \ sss -> T.do { rrhs <- tCheckExpr t rhs; T.return (sss, rrhs) }

tcGuards :: forall a . [EStmt] -> ([EStmt] -> T a) -> T a
tcGuards [] ta = ta []
tcGuards (s:ss) ta = tcGuard s $ \ rs -> tcGuards ss $ \ rss -> ta (rs:rss)

tcGuard :: forall a . EStmt -> (EStmt -> T a) -> T a
tcGuard (SBind p e) ta = T.do
  (ee, tt) <- tInferExpr e
  tCheckPat tt p $ \ pp -> ta (SBind pp ee)
tcGuard (SThen e) ta = T.do
  ee <- tCheckExpr (tBool (getSLocExpr e)) e
  ta (SThen ee)
tcGuard (SLet bs) ta = tcBinds bs $ \ bbs -> ta (SLet bbs)

tcArm :: EType -> EType -> ECaseArm -> T ECaseArm
tcArm t tpat arm =
  case arm of
    (p, alts) -> tCheckPat tpat p $ \ pp -> T.do
      aalts <- tcAlts t alts
      T.return (pp, aalts)

eBinds :: [(Ident, Expr)] -> [EBind]
eBinds ds = [BFcn i [Eqn [] (EAlts [([], e)] [])] | (i, e) <- ds]

instPatSigma :: --XHasCallStack =>
                 SLoc -> Sigma -> Expected -> T ()
instPatSigma loc pt (Infer r) = tSetRefType loc r pt
instPatSigma loc pt (Check t) = T.do { _ <- subsCheck loc undefined t pt; T.return () } -- XXX really?

subsCheck :: --XHasCallStack =>
              SLoc -> Expr -> Sigma -> Sigma -> T Expr
-- (subsCheck args off exp) checks that
-- 'off' is at least as polymorphic as 'args -> exp'
subsCheck loc exp1 sigma1 sigma2 = T.do -- Rule DEEP-SKOL
  (skol_tvs, rho2) <- skolemise sigma2
  exp1' <- subsCheckRho loc exp1 sigma1 rho2
  esc_tvs <- getFreeTyVars [sigma1,sigma2]
  let bad_tvs = filter (\ i -> elem i esc_tvs) skol_tvs
  T.when (not (null bad_tvs)) $
    tcErrorTK loc "Subsumption check failed"
  T.return exp1'

tCheckPat :: forall a . EType -> EPat -> (EPat -> T a) -> T a
tCheckPat t p@(EVar v) ta | not (isConIdent v) = T.do  -- simple special case
  withExtVals [(v, t)] $ ta p
tCheckPat t ap ta = T.do
--  traceM $ "tcPat: " ++ show ap
  let vs = patVars ap
  multCheck vs
  env <- T.mapM (\ v -> (v,) <$> newUVar) vs
  withExtVals env $ T.do
    pp <- withTCMode TCPat $ tCheckExpr t ap
    () <- checkArity 0 pp
    ta pp

multCheck :: [Ident] -> T ()
multCheck vs =
  T.when (anySame vs) $ T.do
    let v = head vs
    tcError (getSLocIdent v) $ "Multiply defined: " ++ showIdent v

checkArity :: Int -> EPat -> T ()
checkArity n (EApp f a) = T.do
  checkArity (n+1) f
  checkArity 0 a
checkArity n (ECon c) =
  let a = conArity c
  in  if n < a then
        tcError (getSLocCon c) "too few arguments"
      else if n > a then
        tcError (getSLocCon c) "too many arguments"
      else
        T.return ()
checkArity n (EAt _ p) = checkArity n p
checkArity n (ESign p _) = checkArity n p
checkArity n p =
  case p of
    ETuple _           -> check0
    EListish (LList _) -> check0
    EVar _             -> check0
    ELit _ _           -> check0
    _ ->
         --Xerror (show p)
         impossible
  where
    check0 = if n /= 0 then tcError (getSLocExpr p) "Bad pattern" else T.return ()

tcBinds :: forall a . [EBind] -> ([EBind] -> T a) -> T a
tcBinds xbs ta = T.do
  let
    tmap = M.fromList [ (i, t) | BSign i t <- xbs ]
    xs = getBindsVars xbs
  multCheck xs
  xts <- T.mapM (tcBindVarT tmap) xs
  withExtVals xts $ T.do
    nbs <- T.mapM tcBind xbs
    ta nbs

tcBindVarT :: M.Map EType -> Ident -> T (Ident, EType)
tcBindVarT tmap x = T.do
  case M.lookup x tmap of
    Nothing -> T.do
      t <- newUVar
      T.return (x, t)
    Just t -> T.do
      tt <- withTypeTable $ tcTypeT (Check kType) t
      T.return (x, tt)

tcBind :: EBind -> T EBind
tcBind abind =
  case abind of
    BFcn i eqns -> T.do
      (_, tt) <- tLookupV i
      teqns <- tcEqns tt eqns
      T.return $ BFcn i teqns
    BPat p a -> T.do
      (ep, tp) <- withTCMode TCPat $ tInferExpr p  -- pattern variables already bound
      ea       <- tCheckExpr tp a
      T.return $ BPat ep ea
    BSign _ _ -> T.return abind

-- Desugar [T] and (T,T,...)
dsType :: EType -> EType
dsType at =
  case at of
    EVar _ -> at
    EApp f a -> EApp (dsType f) (dsType a)
    EOper t ies -> EOper (dsType t) [(i, dsType e) | (i, e) <- ies]
    EListish (LList [t]) -> tApp (tList (getSLocExpr at)) (dsType t)
    ETuple ts -> tApps (tupleConstr (getSLocExpr at) (length ts)) (map dsType ts)
    ESign t k -> ESign (dsType t) k
    EForall iks t -> EForall iks (dsType t)
    _ -> impossible

tConI :: SLoc -> String -> EType
tConI loc = tCon . mkIdentSLoc loc

tListI :: SLoc -> Ident
tListI loc = mkIdentSLoc loc "Data.List.[]"

tList :: SLoc -> EType
tList = tCon . tListI

tBool :: SLoc -> EType
tBool loc = tConI loc "Data.Bool_Type.Bool"

impossible :: --XHasCallStack =>
              forall a . a
impossible = error "impossible"

showTModule :: forall a . (a -> String) -> TModule a -> String
showTModule sh amdl =
  case amdl of
    TModule mn _ _ _ _ _ _ a -> "Tmodule " ++ showIdent mn ++ "\n" ++ sh a ++ "\n"

{-
showValueTable :: ValueTable -> String
showValueTable vt =
  unlines $ take 5 [showIdent i ++ " : " ++ showExpr t | (i, [Entry _ t]) <- M.toList vt]
-}

-----------------------------------------------------

getFreeTyVars :: [EType] -> T [TyVar]
getFreeTyVars tys = T.do
  tys' <- T.mapM derefUVar tys
  T.return (freeTyVars tys')

getMetaTyVars :: [EType] -> T [TRef]
getMetaTyVars tys = T.do
  tys' <- T.mapM derefUVar tys
  T.return (metaTvs tys')

getEnvTypes :: T [EType]
getEnvTypes = gets (map entryType . stElemsLcl . valueTable)

{-
quantify :: [MetaTv] -> Rho -> T Sigma
-- Quantify over the specified type variables (all flexible)
quantify tvs ty = T.do
   T.mapM_ bind (tvs `zip` new_bndrs) -- 'bind' is just a cunning way
   ty' <- zonkType ty               -- of doing the substitution
   T.return (EForall new_bndrs_kind ty')
  where
    used_bndrs = tyVarBndrs ty -- Avoid quantified type variables in use
    new_bndrs = deleteFirstsBy eqIdent allBinders used_bndrs
    bind (tv, name) = writeTcRef tv (EVar name)
    new_bndrs_kind = map (\ i -> IdKind i undefined) new_bndrs

allBinders :: [Ident] -- a,b,..z, a1, b1,... z1, a2, b2,...
allBinders = [ mkIdent [chr x] | x <- [ord 'a' .. ord 'z'] ] ++
             [ mkIdent (chr x : showInt i) | i <- [1 ..], x <- [ord 'a' .. ord 'z']]
-}

skolemise :: --XHasCallStack =>
             Sigma -> T ([TyVar], Rho)
-- Performs deep skolemisation, returning the
-- skolem constants and the skolemised type
skolemise (EForall tvs ty) = T.do -- Rule PRPOLY
  sks1 <- T.mapM (newSkolemTyVar . idKindIdent) tvs
  (sks2, ty') <- skolemise (subst (zip (map idKindIdent tvs) (map EVar sks1)) ty)
  T.return (sks1 ++ sks2, ty')
skolemise t@(EApp _ _) | Just (arg_ty, res_ty) <- getArrow t = T.do -- Rule PRFUN
  (sks, res_ty') <- skolemise res_ty
  T.return (sks, arg_ty `tArrow` res_ty')
skolemise (EApp f a) = T.do
  (sks1, f') <- skolemise f
  (sks2, a') <- skolemise a
  T.return (sks1 ++ sks2, EApp f' a')
skolemise ty =
  T.return ([], ty) -- Rule PRMONO

-- Skolem tyvars are just identifiers that start with a uniq
newSkolemTyVar :: Ident -> T Ident
newSkolemTyVar tv = T.do
  uniq <- newUniq
  T.return (mkIdentSLoc (getSLocIdent tv) (unIdent tv ++ "#" ++ showInt uniq))

freeTyVars :: [EType] -> [TyVar]
-- Get the free TyVars from a type; no duplicates in result
freeTyVars = foldr (go []) []
  where
    go :: [TyVar] -- Ignore occurrences of bound type variables
       -> EType   -- Type to look at
       -> [TyVar] -- Accumulates result
       -> [TyVar]
    go bound (EVar tv) acc
      | elem tv bound = acc
      | elem tv acc = acc
      | isConIdent tv = acc
      | otherwise = tv : acc
    go bound (EForall tvs ty) acc = go (map idKindIdent tvs ++ bound) ty acc
    go bound (EApp fun arg) acc = go bound fun (go bound arg acc)
    go _bound (EUVar _) acc = acc
    go _ _ _ = undefined

metaTvs :: [EType] -> [TRef]
-- Get the MetaTvs from a type; no duplicates in result
metaTvs tys = foldr go [] tys
  where
    go (EUVar tv) acc
      | elem tv acc = acc
      | otherwise = tv : acc
    go (EVar _) acc = acc
    go (EForall _ ty) acc = go ty acc
    go (EApp fun arg) acc = go fun (go arg acc)
    go _ _ = undefined

{-
tyVarBndrs :: Rho -> [TyVar]
-- Get all the binders used in ForAlls in the type, so that
-- when quantifying an outer for-all we can avoid these inner ones
tyVarBndrs ty = nubBy eqIdent (bndrs ty)
  where
    bndrs (EForall tvs body) = map idKindIdent tvs ++ bndrs body
    bndrs (EApp arg res) = bndrs arg ++ bndrs res
    bndrs (EVar _) = []
    bndrs _ = undefined

inferSigma :: Expr -> T (Expr, Sigma)
inferSigma e = T.do
  (e', exp_ty) <- inferRho e
  env_tys      <- getEnvTypes
  env_tvs      <- getMetaTyVars env_tys
  res_tvs      <- getMetaTyVars [exp_ty]
  let forall_tvs = deleteFirstsBy eqInt res_tvs env_tvs
  (e',) <$> quantify forall_tvs exp_ty
-}

checkSigma :: --XHasCallStack =>
              Expr -> Sigma -> T Expr
checkSigma expr sigma = T.do
  (skol_tvs, rho) <- skolemise sigma
  expr' <- tCheckExpr rho expr
  if null skol_tvs then
    -- Fast special case
    T.return expr'
   else T.do
    env_tys <- getEnvTypes
    esc_tvs <- getFreeTyVars (sigma : env_tys)
    let bad_tvs = filter (\ i -> elem i esc_tvs) skol_tvs
    T.when (not (null bad_tvs)) $
      tcErrorTK (getSLocExpr expr) $ "not polymorphic enough: " ++ unwords (map showIdent bad_tvs)
    T.return expr'

subsCheckRho :: --XHasCallStack =>
                SLoc -> Expr -> Sigma -> Rho -> T Expr
--subsCheckRho _ e1 t1 t2 | trace ("subsCheckRho: " ++ {-showExpr e1 ++ " :: " ++ -} showEType t1 ++ " = " ++ showEType t2) False = undefined
subsCheckRho loc exp1 sigma1@(EForall _ _) rho2 = T.do -- Rule SPEC
  (exp1', rho1) <- tInst (exp1, sigma1)
  subsCheckRho loc exp1' rho1 rho2
subsCheckRho loc exp1 rho1 rho2 | Just (a2, r2) <- getArrow rho2 = T.do -- Rule FUN
  (a1, r1) <- unArrow loc rho1
  subsCheckFun loc exp1 a1 r1 a2 r2
subsCheckRho loc exp1 rho1 rho2 | Just (a1, r1) <- getArrow rho1 = T.do -- Rule FUN
  (a2,r2) <- unArrow loc rho2
  subsCheckFun loc exp1 a1 r1 a2 r2
subsCheckRho loc exp1 tau1 tau2 = T.do  -- Rule MONO
  unify loc tau1 tau2 -- Revert to ordinary unification
  T.return exp1

subsCheckFun :: --XHasCallStack =>
                SLoc -> Expr -> Sigma -> Rho -> Sigma -> Rho -> T Expr
subsCheckFun loc e1 a1 r1 a2 r2 = T.do
  _ <- subsCheck loc undefined a2 a1   -- XXX
  subsCheckRho loc e1 r1 r2

instSigma :: --XHasCallStack =>
             SLoc -> Expr -> Sigma -> Expected -> T Expr
instSigma loc e1 t1 (Check t2) = T.do
--  traceM ("instSigma: Check " ++ showEType t1 ++ " = " ++ showEType t2)
  subsCheckRho loc e1 t1 t2
instSigma loc e1 t1 (Infer r) = T.do
  (e1', t1') <- tInst (e1, t1)
--  traceM ("instSigma: Infer " ++ showEType t1 ++ " ==> " ++ showEType t1')
  tSetRefType loc r t1'
  T.return e1'

-----

-- Given a dictionary of a (constraint type), split it up
--  * name components of a tupled constraint
--  * name superclasses of a constraint
expandDict :: Expr -> EConstraint -> T [InstDict]
expandDict edict acn = T.do
  cn <- expandSyn acn
  let
    (iCls, args) = getApp cn
  case getTupleConstr iCls of
    Just _ -> concat <$> T.mapM (\ (i, a) -> expandDict (mkTupleSel i (length args) `EApp` edict) a) (zip [0..] args)
    Nothing -> T.do
      ct <- gets classTable
      let (iks, sups, _, _) = fromMaybe impossible $ M.lookup iCls ct
          sub = zip (map idKindIdent iks) args
          sups' = map (subst sub) sups
      mn <- gets moduleName
      insts <- concat <$> T.mapM (\ (i, sup) -> expandDict (EVar (mkSuperSel mn iCls i) `EApp` edict) sup) (zip [1 ..] sups')
      T.return $ (edict, [], [], cn) : insts

mkSuperSel :: IdentModule -> Ident -> Int -> Ident
mkSuperSel mn c i = qualIdent mn $ mkIdent $ unIdent c ++ "$super" ++ showInt i

---------------------------------

-- Solve constraints generated locally in 'ta'.
-- Keep any unsolved ones for later.
solveLocalConstraints :: forall a . T a -> T (a, [(Ident, Expr)])
solveLocalConstraints ta = T.do
  cs <- gets constraints           -- old constraints
  putConstraints []                -- start empty
  a <- ta                          -- compute, generating constraints
  ds <- solveConstraints           -- solve those
  un <- gets constraints           -- get remaining unsolved
  putConstraints (un ++ cs)        -- put back unsolved and old constraints
  T.return (a, ds)

{-
showInstDict :: InstDict -> String
showInstDict (e, iks, ctx, ct) = showExpr e ++ " :: " ++ showEType (eForall iks $ addConstraints ctx ct)

showInstDef :: InstDef -> String
showInstDef (cls, InstInfo m ds) = "instDef " ++ showIdent cls ++ ": "
            ++ showList (showPair showIdent showExpr) (M.toList m) ++ ", " ++ showList showInstDict ds

showConstraint :: (Ident, EConstraint) -> String
showConstraint (i, t) = showIdent i ++ " :: " ++ showEType t

showMatch :: (Expr, [EConstraint]) -> String
showMatch (e, ts) = showExpr e ++ " " ++ showList showEType ts
-}

-- Solve as many constraints as possible.
-- Return bindings for the dictionary witnesses.
-- Unimplemented:
--  instances with a context
solveConstraints :: T [(Ident, Expr)]
solveConstraints = T.do
  cs <- gets constraints
  if null cs then
    T.return []
   else T.do
--    traceM "------------------------------------------\nsolveConstraints"
    cs' <- T.mapM (\ (i,t) -> T.do { t' <- derefUVar t; T.return (i,t') }) cs
--    traceM ("constraints:\n" ++ unlines (map showConstraint cs'))
    it <- gets instTable
--    traceM ("instances:\n" ++ unlines (map showInstDef (M.toList it)))
    let solve :: [(Ident, EType)] -> [(Ident, EType)] -> [(Ident, Expr)] -> T ([(Ident, EType)], [(Ident, Expr)])
        solve [] uns sol = T.return (uns, sol)
        solve (cns@(di, ct) : cnss) uns sol = T.do
--          traceM ("trying " ++ showEType ct)
          let loc = getSLocIdent di
              (iCls, cts) = getApp ct
          case getTupleConstr iCls of
            Just _ -> T.do
              goals <- T.mapM (\ c -> T.do { d <- newIdent loc "dict"; T.return (d, c) }) cts
--              traceM ("split tuple " ++ showList showConstraint goals)
              solve (goals ++ cnss) uns ((di, ETuple (map (EVar . fst) goals)) : sol)
            Nothing ->
              case M.lookup iCls it of
                Nothing -> T.do
--                  traceM ("class missing " ++ showIdent iCls)
                  solve cnss (cns : uns) sol   -- no instances, so no chance
                Just (InstInfo atomMap insts) ->
                  case cts of
                    [EVar i] -> T.do
--                      traceM ("solveSimple " ++ showIdent i ++ " -> " ++ showMaybe showExpr (M.lookup i atomMap))
                      solveSimple (M.lookup i atomMap) cns cnss uns sol
                    _        -> solveGen loc insts cns cnss uns sol

        -- An instance of the form (C T)
        solveSimple Nothing  cns     cnss uns sol = solve cnss (cns : uns)            sol   -- no instance
        solveSimple (Just e) (di, _) cnss uns sol = solve cnss        uns  ((di, e) : sol)  -- e is the dictionary expression

        solveGen loc insts cns@(di, ct) cnss uns sol = T.do
--          traceM ("solveGen " ++ showEType ct)
          let matches = getBestMatches $ findMatches insts ct
--          traceM ("matches " ++ showList showMatch matches)
          case matches of
            []          -> solve cnss (cns : uns) sol
            [(de, ctx)] ->
              if null ctx then
                solve cnss uns ((di, de) : sol)
              else T.do
                d <- newIdent loc "dict"
--                traceM ("constraint " ++ showIdent di ++ " :: " ++ showEType ct ++ "\n" ++
--                        "   turns into " ++ showIdent d ++ " :: " ++ showEType (tupleConstraints ctx) ++ ", " ++
--                        showIdent di ++ " = " ++ showExpr (EApp de (EVar d)))
                solve ((d, tupleConstraints ctx) : cnss) uns ((di, EApp de (EVar d)) : sol)
            _           -> tcError loc $ "Multiple constraint solutions for: " ++ showEType ct

    (unsolved, solved) <- solve cs' [] []
    putConstraints unsolved
--    traceM ("solved:\n"   ++ unlines [ showIdent i ++ " = "  ++ showExpr  e | (i, e) <- solved ])
--    traceM ("unsolved:\n" ++ unlines [ showIdent i ++ " :: " ++ showEType t | (i, t) <- unsolved ])
    T.return solved

-- Given some instances and a constraint, find the matching instances.
-- For each matching instance return: (subst-size, (dict-expression, new-constraints))
-- The subst-size is the size of the substitution that made the input instance match.
-- It is a measure of how exact the match is.
findMatches :: [InstDict] -> EConstraint -> [(Int, (Expr, [EConstraint]))]
findMatches ds ct =
 let rrr =
       [ (length s, (de, map (substEUVar s . subst r) ctx))
       | (de, iks, ctx, t) <- ds, let { r = freshSubst iks }, Just s <- [matchType [] (subst r t) ct] ]
 in --trace ("findMatches: " ++ showList showInstDict ds ++ "; " ++ showEType ct ++ "; " ++ show rrr)
    rrr
  where

    -- Change type variable to unique unification variables.
    -- These unification variables will never leak out of findMatches.
    freshSubst iks = zipWith (\ ik j -> (idKindIdent ik, EUVar j)) iks [1000000000 ..] -- make sure the variables are unique

    -- Match two types, instantiate variables in the first type.
    matchType r (EVar i) (EVar i') | i == i' = Just r
    matchType r (EApp f a) (EApp f' a') = -- XXX should use Maybe monad
      case matchType r f f' of
        Nothing -> Nothing
        Just r' -> matchType r' a a'
    matchType r (EUVar i) t =
      -- For a variable, check that any previous match is the same.
      case lookup i r of
        Just t' -> if eqEType t t' then Just r else Nothing
        Nothing -> Just ((i, t) : r)
    matchType _ _ _ = Nothing

    -- Do substitution for EUVar.
    -- XXX similat to derefUVar
    substEUVar [] t = t
    substEUVar _ t@(EVar _) = t
    substEUVar s (EApp f a) = EApp (substEUVar s f) (substEUVar s a)
    substEUVar s t@(EUVar i) = fromMaybe t $ lookup i s
    substEUVar s (EForall iks t) = EForall iks (substEUVar s t)
    substEUVar _ _ = impossible


-- Get the best matches.  These are the matches with the smallest substitution.
getBestMatches :: [(Int, (Expr, [EConstraint]))] -> [(Expr, [EConstraint])]
getBestMatches [] = []
getBestMatches ms =
  let b = minimum (map fst ms)         -- minimum substitution size
  in  [ ec | (s, ec) <- ms, s == b ]   -- pick out the smallest

-- Check that there are no unsolved constraints.
checkConstraints :: T ()
checkConstraints = T.do
  cs <- gets constraints
  case cs of
    [] -> T.return ()
    (i, t) : _ -> T.do
      t' <- derefUVar t
      tcError (getSLocIdent i) $ "Cannot satisfy constraint: " ++ showExpr t'
      --traceM $ "Cannot satisfy constraint: " ++ showExpr t'
      --T.return ()

---------------------

data SymTab a = SymTab (M.Map [a]) [(Ident, a)]
  --Xderiving(Show)
  
stLookup :: --forall a . --XShow a =>
            String -> Ident -> SymTab Entry -> Either String Entry
stLookup msg i (SymTab genv lenv) =
  case lookupBy eqIdent i lenv of
    Just e -> Right e
    Nothing ->
      case M.lookup i genv of
        Just [e] -> Right e
        Just es  -> Left $ "ambiguous " ++ msg ++ ": " ++ showIdent i ++ " " ++ showList showExpr [ e | Entry e _ <- es ]
        Nothing  -> Left $ "undefined " ++ msg ++ ": " ++ showIdent i
                           -- ++ "\n" ++ show lenv ++ "\n" ++ show genv

stFromListWith :: forall a . ([a] -> [a] -> [a]) -> [(Ident, [a])] -> SymTab a
stFromListWith comb ias = SymTab (M.fromListWith comb ias) []

stFromList :: forall a . [(Ident, [a])] -> SymTab a
stFromList ias = SymTab (M.fromList ias) []

stElemsLcl :: forall a . SymTab a -> [a]
stElemsLcl (SymTab _genv lenv) = map snd lenv

stInsertLcl :: forall a . Ident -> a -> SymTab a -> SymTab a
stInsertLcl i a (SymTab genv lenv) = SymTab genv ((i,a) : lenv)

-- XXX Use insertWith to follow Haskell semantics.
stInsertGlb :: forall a . Ident -> [a] -> SymTab a -> SymTab a
stInsertGlb i as (SymTab genv lenv) = SymTab (M.insert i as genv) lenv

-----------------------------
{-
showSymTab :: SymTab Entry -> String
showSymTab (SymTab im ies) = showList showIdent (map fst (M.toList im) ++ map fst ies)

showTModuleExps :: TModule a -> String
showTModuleExps (TModule mn _fxs tys _syns _clss _insts vals _defs) =
  showIdent mn ++ ":\n" ++
    unlines (map (("  " ++) . showValueExport) vals) ++
    unlines (map (("  " ++) . showTypeExport)  tys)

showValueExport :: ValueExport -> String
showValueExport (ValueExport i (Entry qi t)) =
  showIdent i ++ " = " ++ showExpr qi ++ " :: " ++ showEType t

showTypeExport :: TypeExport -> String
showTypeExport (TypeExport i (Entry qi t) vs) =
  showIdent i ++ " = " ++ showExpr qi ++ " :: " ++ showEType t ++ " assoc=" ++ showList showValueExport vs

showIdentClassInfo :: (Ident, ClassInfo) -> String
showIdentClassInfo (i, (_vks, _ctx, cc, ms)) =
  showIdent i ++ " :: " ++ showEType cc ++
    " has " ++ showList showIdent ms
-}<|MERGE_RESOLUTION|>--- conflicted
+++ resolved
@@ -275,19 +275,10 @@
     allValues =
       let
         syms (is, TModule mn _ tes _ cls _ ves _) =
-<<<<<<< HEAD
---          trace ("allValues: mn=" ++ showIdent mn ++ " cls=" ++ showList showIdentClassInfo cls) $
-          [ (v, [e]) | ValueExport i e    <- ves,                        v <- qns is mn i ] ++
-          [ (v, [e]) | TypeExport  _ _ cs <- tes, ValueExport i e <- cs, v <- qns is mn i ] ++
-          [ (v, [Entry (EVar v) t]) | (i, (_, _, t, _)) <- cls, let { v = mkClassConstructor i } ]
-      in  --(\ t -> trace ("allValues: " ++ showSymTab t) t) $
-          stFromListWith (unionBy eqEntry) $ concatMap syms mdls
-=======
           [ (v, [e]) | ValueExport i e    <- ves,                        v <- qns is mn i ] ++
           [ (v, [e]) | TypeExport  _ _ cs <- tes, ValueExport i e <- cs, v <- qns is mn i ] ++
           [ (v, [Entry (EVar v) t]) | (i, (_, _, t, _)) <- cls, let { v = mkClassConstructor i } ]
       in  stFromListWith (unionBy eqEntry) $ concatMap syms mdls
->>>>>>> 1a44ee78
     allSyns =
       let
         syns (_, TModule _ _ _ ses _ _ _ _) = ses
@@ -945,11 +936,7 @@
     Type    lhs t         -> addLHSKind lhs (getTypeKind t)
     Class _ lhs@(i, _) ms -> T.do
       addLHSKind lhs kConstraint
-<<<<<<< HEAD
-      addAssoc i ({-mkClassConstructor i : -} [ m | BSign m _ <- ms ])
-=======
       addAssoc i [ m | BSign m _ <- ms ]
->>>>>>> 1a44ee78
     _ -> T.return ()
 
 getTypeKind :: EType -> EKind
