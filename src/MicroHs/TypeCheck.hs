-- Copyright 2023 Lennart Augustsson
-- See LICENSE file for full license.
{-# OPTIONS_GHC -Wno-incomplete-uni-patterns -Wno-unused-imports #-}
module MicroHs.TypeCheck(
  typeCheck,
  TModule(..), showTModule,
  impossible,
  ) where
import Prelude --Xhiding(showList)
import Data.Char
import Data.List
import Data.Maybe
import qualified Data.IntMap as IM
import qualified MicroHs.State as S
import MicroHs.TCMonad as T
import qualified MicroHs.IdentMap as M
import MicroHs.Ident
import MicroHs.Expr
--Ximport Compat
--Ximport GHC.Stack
--Ximport Debug.Trace

data TModule a = TModule
  IdentModule     -- module names
  [FixDef]        -- all fixities, exported or not
  [TypeExport]    -- exported types
  [SynDef]        -- all type synonyms, exported or not
  [ValueExport]   -- exported values (including from T(..))
  a               -- bindings
  --Xderiving (Show)

data TypeExport = TypeExport
  Ident           -- unqualified name
  Entry           -- symbol table entry
  [ValueExport]   -- associated values, i.e., constructors, selectors, methods
  --Xderiving (Show)

data ValueExport = ValueExport
  Ident           -- unqualified name
  Entry           -- symbol table entry
  --Xderiving (Show)

type FixDef = (Ident, Fixity)
type SynDef = (Ident, EType)

-- Symbol table entry for symbol i.
data Entry = Entry
  Expr             -- convert (EVar i) to this expression; sometimes just (EVar i)
  EType            -- type/kind of identifier
  --Xderiving(Show)

entryType :: Entry -> EType
entryType (Entry _ t) = t

type ValueTable = M.Map [Entry]    -- type of value identifiers, used during type checking values
type TypeTable  = M.Map [Entry]    -- kind of type  identifiers, used during kind checking types
type KindTable  = M.Map [Entry]    -- sort of kind  identifiers, used during sort checking kinds
type SynTable   = M.Map EType      -- body of type synonyms
type FixTable   = M.Map Fixity     -- precedence and associativity of operators
type AssocTable = M.Map [Ident]    -- maps a type identifier to its associated construcors/selectors/methods
type ClassTable = M.Map (Int, [Ident]) -- # super classes, instance names
type Instances  = [InstDict]
type Constraints= [(Ident, EConstraint)]

type InstDict   = (Ident, [IdKind], [EConstraint], EConstraint)

type Sigma = EType
--type Tau   = EType
type Rho   = EType
type TyVar = Ident

typeCheck :: forall a . [(ImportSpec, TModule a)] -> EModule -> TModule [EDef]
typeCheck aimps (EModule mn exps defs) =
--  trace (show amdl) $
  let
    imps = map filterImports aimps
    (fs, ts, ss, vs, as) = mkTables imps
  in case tcRun (tcDefs defs) (initTC mn fs ts ss vs as) of
       (tds, tcs) ->
         let
           thisMdl = (mn, mkTModule tds tcs)
           impMdls = [(fromMaybe m mm, tm) | (ImportSpec _ m mm _, tm) <- imps]
           impMap = M.fromList [(i, m) | (i, m) <- thisMdl : impMdls]
           (texps, vexps) =
             unzip $ map (getTVExps impMap (typeTable tcs) (valueTable tcs) (assocTable tcs)) exps
           fexps = [ fe | TModule _ fe _ _ _ _ <- M.elems impMap ]
           sexps = [ se | TModule _ _ _ se _ _ <- M.elems impMap ]
         in  tModule mn (nubBy (eqIdent `on` fst) (concat fexps)) (concat texps) (concat sexps) (concat vexps) tds

-- A hack to force evaluation of errors.
-- This should be redone to all happen in the T monad.
tModule :: IdentModule -> [FixDef] -> [TypeExport] -> [SynDef] -> [ValueExport] -> [EDef] ->
           TModule [EDef]
tModule mn fs ts ss vs ds = seqL ts `seq` seqL vs `seq` TModule mn fs ts ss vs ds
  where
    seqL :: forall a . [a] -> ()
    seqL [] = ()
    seqL (x:xs) = x `seq` seqL xs

filterImports :: forall a . (ImportSpec, TModule a) -> (ImportSpec, TModule a)
filterImports it@(ImportSpec _ _ _ Nothing, _) = it
filterImports (imp@(ImportSpec _ _ _ (Just (hide, is))), TModule mn fx ts ss vs a) =
  let
    keep x xs = elemBy eqIdent x xs `neBool` hide
    ivs = [ i | ImpValue i <- is ]
    vs' = filter (\ (ValueExport i _) -> keep i ivs) vs
    cts = [ i | ImpTypeCon i <- is ]
    its = [ i | ImpType i <- is ] ++ cts
    ts' = map (\ te@(TypeExport i e _) -> if keep i cts then te else TypeExport i e []) $
          filter (\ (TypeExport i _ _) -> keep i its) ts
  in
    --trace (show (ts, vs)) $
    (imp, TModule mn fx ts' ss vs' a)

-- Type and value exports
getTVExps :: forall a . M.Map (TModule a) -> TypeTable -> ValueTable -> AssocTable -> ExportItem ->
           ([TypeExport], [ValueExport])
getTVExps impMap _ _ _ (ExpModule m) =
  case M.lookup m impMap of
    Just (TModule _ _ te _ ve _) -> (te, ve)
    _ -> expErr m
getTVExps _ tys vals ast (ExpTypeCon i) =
  let
    e = expLookup i tys
    qi = tyQIdent e
    ves = getAssocs vals ast qi
  in ([TypeExport i e ves], [])
getTVExps _ tys _ _ (ExpType i) =
  let
    e = expLookup i tys
  in ([TypeExport i e []], [])
getTVExps _ _ vals _ (ExpValue i) =
    ([], [ValueExport i (expLookup i vals)])

-- Export all fixities and synonyms.
-- The synonyms might be needed, and the fixities are harmless
--getFSExps :: forall a . M.Map (TModule a) -> [([FixDef], [SynDef])]
--getFSExps impMap = [ (fe, se) | TModule _ fe _ se _ _ <- M.elems impMap ]

expLookup :: Ident -> M.Map [Entry] -> Entry
expLookup i m =
  case M.lookup i m of
    Just [e] -> e
    Just _ -> errorMessage (getSLocIdent i) $ "ambiguous export " ++ showIdent i
    Nothing -> expErr i

tyQIdent :: Entry -> Ident
tyQIdent (Entry (EVar qi) _) = qi
tyQIdent _ = error "tyQIdent"

eVarI :: SLoc -> String -> Expr
eVarI loc = EVar . mkIdentSLoc loc

expErr :: forall a . Ident -> a
expErr i = errorMessage (getSLocIdent i) $ "export undefined " ++ showIdent i

getAppCon :: EType -> Ident
getAppCon (EVar i) = i
getAppCon (EApp f _) = getAppCon f
getAppCon _ = error "getAppCon"

-- Construct a dummy TModule for the currently compiled module.
-- It has all the relevant export tables.
-- The value&type export tables will later be filtered through the export list.
mkTModule :: forall a . [EDef] -> TCState -> TModule a
mkTModule tds tcs =
  let
    mn = moduleName tcs
    tt = typeTable  tcs
    at = assocTable tcs
    vt = valueTable tcs

    -- Find the Entry for a type.
    tentry i =
      case M.lookup (qualIdent mn i) tt of
        Just [e] -> e
        _        -> impossible
    -- Find all value Entry for names associated with a type.
    assoc i = getAssocs vt at (qualIdent mn i)

    -- All top level values possible to export.
    ves = [ ValueExport i (Entry (EVar (qualIdent mn i)) ts) | Sign i ts <- tds ]

    -- All top level types possible to export.
    tes =
      [ TypeExport i (tentry i) (assoc i) | Data    (i, _) _ <- tds ] ++
      [ TypeExport i (tentry i) (assoc i) | Newtype (i, _) _ <- tds ] ++
      [ TypeExport i (tentry i) []        | Type    (i, _) _ <- tds ]

    -- All type synonym definitions.
    ses = [ (qualIdent mn i, EForall vs t) | Type (i, vs) t  <- tds ]

    -- All fixity declaration.
    fes = [ (qualIdent mn i, fx) | Infix fx is <- tds, i <- is ]
  in  TModule mn fes tes ses ves impossible

-- Find all value Entry for names associated with a type.
getAssocs :: ValueTable -> AssocTable -> Ident -> [ValueExport]
getAssocs vt at ai =
  let qis = fromMaybe [] $ M.lookup ai at
      val qi = case M.lookup qi vt of
                 Just [e] -> e
                 _        -> impossible
  in  map (\ qi -> ValueExport (unQualIdent qi) (val qi)) qis

mkTables :: forall a . [(ImportSpec, TModule a)] -> (FixTable, TypeTable, SynTable, ValueTable, AssocTable)
mkTables mdls =
  let
    qns (ImportSpec q _ mas _) mn i =
      let
        m = fromMaybe mn mas
      in  if q then [qualIdent m i] else [i, qualIdent m i]
    allValues :: ValueTable
    allValues =
      let
        syms (is, TModule mn _ tes _ ves _) =
          [ (v, [e]) | ValueExport i e    <- ves,                        v <- qns is mn i ] ++
          [ (v, [e]) | TypeExport  _ _ cs <- tes, ValueExport i e <- cs, v <- qns is mn i ]
      in  M.fromListWith (unionBy eqEntry) $ concatMap syms mdls
    allSyns =
      let
        syns (_, TModule _ _ _ ses _ _) = ses
      in  M.fromList (concatMap syns mdls)
    allTypes :: TypeTable
    allTypes =
      let
        types (is, TModule mn _ tes _ _ _) = [ (v, [e]) | TypeExport i e _ <- tes, v <- qns is mn i ]
      in M.fromListWith (unionBy eqEntry) $ concatMap types mdls
    allFixes =
      let
        fixes (_, TModule _ fes _ _ _ _) = fes
      in M.fromList (concatMap fixes mdls)
    allAssocs :: AssocTable
    allAssocs =
      let
        assocs (ImportSpec _ _ mas _, TModule mn _ tes _ _ _) =
          let
            m = fromMaybe mn mas
          in  [ (qualIdent m i, [qualIdent m a | ValueExport a _ <- cs]) | TypeExport i _ cs <- tes ]
      in  M.fromList $ concatMap assocs mdls
  in  (allFixes, allTypes, allSyns, allValues, allAssocs)

eqEntry :: Entry -> Entry -> Bool
eqEntry x y =
  case x of
    Entry ix _ ->
      case y of
        Entry iy _ -> eqIdent (getIdent ix) (getIdent iy)

getIdent :: Expr -> Ident
getIdent ae =
  case ae of
    EVar i -> i
    ECon c -> conIdent c
    _ -> impossible

--------------------------

type Typed a = (a, EType)

data TCState = TC
  IdentModule           -- current module name
  Int                   -- unique number
  FixTable              -- fixities, indexed by QIdent
  TypeTable             -- type symbol table
  SynTable              -- synonyms, indexed by QIdent
  ValueTable            -- value symbol table
  AssocTable            -- values associated with a type, indexed by QIdent
  (IM.IntMap EType)     -- mapping from unique id to type
  TCMode                -- pattern, value, or type
  ClassTable            -- class info, indexed by QIdent
  Instances             -- instances
  Constraints           -- constraints that have to be solved
  --Xderiving (Show)

data TCMode = TCExpr | TCPat | TCType
  --Xderiving (Show)

typeTable :: TCState -> TypeTable
typeTable (TC _ _ _ tt _ _ _ _ _ _ _ _) = tt

valueTable :: TCState -> ValueTable
valueTable (TC _ _ _ _ _ vt _ _ _ _ _ _) = vt

synTable :: TCState -> SynTable
synTable (TC _ _ _ _ st _ _ _ _ _ _ _) = st

fixTable :: TCState -> FixTable
fixTable (TC _ _ ft _ _ _ _ _ _ _ _ _) = ft

assocTable :: TCState -> AssocTable
assocTable (TC _ _ _ _ _ _ ast _ _ _ _ _) = ast

uvarSubst :: TCState -> IM.IntMap EType
uvarSubst (TC _ _ _ _ _ _ _ sub _ _ _ _) = sub

moduleName :: TCState -> IdentModule
moduleName (TC mn _ _ _ _ _ _ _ _ _ _ _) = mn

classTable :: TCState -> ClassTable
classTable (TC _ _ _ _ _ _ _ _ _ ct _ _) = ct

tcMode :: TCState -> TCMode
tcMode (TC _ _ _ _ _ _ _ _ m _ _ _) = m

instances :: TCState -> Instances
instances (TC _ _ _ _ _ _ _ _ _ _ is _) = is

constraints :: TCState -> Constraints
constraints (TC _ _ _ _ _ _ _ _ _ _ _ e) = e

putValueTable :: ValueTable -> T ()
putValueTable venv = T.do
  TC mn n fx tenv senv _ ast sub m cs is es <- get
  put (TC mn n fx tenv senv venv ast sub m cs is es)

putTypeTable :: TypeTable -> T ()
putTypeTable tenv = T.do
  TC mn n fx _ senv venv ast sub m cs is es <- get
  put (TC mn n fx tenv senv venv ast sub m cs is es)

putSynTable :: SynTable -> T ()
putSynTable senv = T.do
  TC mn n fx tenv _ venv ast sub m cs is es <- get
  put (TC mn n fx tenv senv venv ast sub m cs is es)

putUvarSubst :: IM.IntMap EType -> T ()
putUvarSubst sub = T.do
  TC mn n fx tenv senv venv ast _ m cs is es <- get
  put (TC mn n fx tenv senv venv ast sub m cs is es)

putTCMode :: TCMode -> T ()
putTCMode m = T.do
  TC mn n fx tenv senv venv ast sub _ cs is es <- get
  put (TC mn n fx tenv senv venv ast sub m cs is es)

putInstances :: Instances -> T ()
putInstances is = T.do
  TC mn n fx tenv senv venv ast sub m cs _ es <- get
  put (TC mn n fx tenv senv venv ast sub m cs is es)

withTCMode :: forall a . TCMode -> T a -> T a
withTCMode m ta = T.do
  om <- gets tcMode
  putTCMode m
  a <- ta
  putTCMode om
  T.return a

-- Use the type table as the value table, and the primKind table as the type table.
withTypeTable :: forall a . T a -> T a
withTypeTable ta = T.do
  TC mn n fx tt st vt ast sub m cs is es <- get
  put (TC mn n fx primKindTable M.empty tt ast sub m cs is es)
  a <- ta
  TC mnr nr _ _ _ ttr astr subr mr csr isr esr <- get
  put (TC mnr nr fx ttr st vt astr subr mr csr isr esr)
  T.return a

addAssocTable :: Ident -> [Ident] -> T ()
addAssocTable i ids = T.do
  TC mn n fx tt st vt ast sub m cs is es <- get
  put $ TC mn n fx tt st vt (M.insert i ids ast) sub m cs is es

addClassTable :: Ident -> (Int, [Ident]) -> T ()
addClassTable i x = T.do
  TC mn n fx tt st vt ast sub m cs is es <- get
  put $ TC mn n fx tt st vt ast sub m (M.insert i x cs) is es

addInstance :: InstDict -> T ()
addInstance ic = T.do
  is <- gets instances
  putInstances (ic : is)

addConstraint :: (Ident, EConstraint) -> T ()
addConstraint e = T.do
  traceM (show e)
  TC mn n fx tt st vt ast sub m cs is es <- get
  put $ TC mn n fx tt st vt ast sub m cs is (e : es)

withDict :: forall a . InstDict -> T a -> T a
withDict ic ta = T.do
  is <- gets instances
  putInstances (ic : is)
  a <- ta
  putInstances is
  T.return a

-- XXX handle imports
initTC :: IdentModule -> FixTable -> TypeTable -> SynTable -> ValueTable -> AssocTable -> TCState
initTC mn fs ts ss vs as =
--  trace ("initTC " ++ show (ts, vs)) $
  let
    xts = foldr (uncurry M.insert) ts primTypes
    xvs = foldr (uncurry M.insert) vs primValues
  in TC mn 1 fs xts ss xvs as IM.empty TCExpr M.empty [] []

kTypeS :: EType
kTypeS = kType

kTypeTypeS :: EType
kTypeTypeS = kArrow kType kType

kTypeTypeTypeS :: EType
kTypeTypeTypeS = kArrow kType $ kArrow kType kType

-- (=>) :: Constraint -> Type -> Type
kConstraintTypeTypeS :: EType
kConstraintTypeTypeS = kArrow kConstraint $ kArrow kType kType

-- (~) :: Type -> Type -> Constraint
kTypeTypeConstraintS :: EType
kTypeTypeConstraintS = kArrow kType (kArrow kType kConstraint)

builtinLoc :: SLoc
builtinLoc = SLoc "builtin" 0 0

mkIdentB :: String -> Ident
mkIdentB = mkIdentSLoc builtinLoc

primKindTable :: KindTable
primKindTable =
  let
    entry i = Entry (EVar (mkIdentB i))
  in M.fromList [
       -- The kinds are wired in (for now)
       (mkIdentB "Primitives.Type",       [entry "Primitives.Type" kTypeS]),
       (mkIdentB "Type",                  [entry "Primitives.Type" kTypeS]),
       (mkIdentB "Constraint",            [entry "Primitives.Constraint" kTypeS]),
       (mkIdentB "Primitives.Constraint", [entry "Primitives.Constraint" kTypeS]),
       (mkIdentB "Primitives.->",         [entry "Primitives.->"   kTypeTypeTypeS]),
       (mkIdentB "->",                    [entry "Primitives.->"   kTypeTypeTypeS])
       ]

primTypes :: [(Ident, [Entry])]
primTypes =
  let
    entry i = Entry (EVar (mkIdentB i))
    tuple n =
      let
        i = tupleConstr builtinLoc n
      in  (i, [entry (unIdent i) $ foldr kArrow kType (replicate n kType)])
  in  
      [
       -- The function arrow et al are bothersome to define in Primitives, so keep them here.
       -- But the fixity is defined in Primitives.
       (mkIdentB "->",           [entry "Primitives.->"       kTypeTypeTypeS]),
       (mkIdentB "=>",           [entry "Primitives.=>"       kConstraintTypeTypeS]),
       (mkIdentB "~",            [entry "Primitives.~"        kTypeTypeConstraintS]),
       -- Primitives.hs uses the type [], and it's annoying to fix that.
       (mkIdentB "Data.List.[]", [entry "Data.List.[]"        kTypeTypeS])
      ] ++
      map tuple (enumFromTo 2 10)

primValues :: [(Ident, [Entry])]
primValues =
  let
    tuple n =
      let
        c = tupleConstr builtinLoc n
        vks = [IdKind (mkIdent ("a" ++ showInt i)) kType | i <- enumFromTo 1 n]
        ts = map tVarK vks
        r = tApps c ts
      in  (c, [Entry (ECon $ ConData [(c, n)] c) $ EForall vks $ foldr tArrow r ts ])
  in  map tuple (enumFromTo 2 10)

type T a = TC TCState a

tCon :: Ident -> EType
tCon = EVar

tVarK :: IdKind -> EType
tVarK (IdKind i _) = EVar i

tApp :: EType -> EType -> EType
tApp = EApp

tApps :: Ident -> [EType] -> EType
tApps i ts = foldl tApp (tCon i) ts

tArrow :: EType -> EType -> EType
tArrow a r = tApp (tApp (tConI builtinLoc "Primitives.->") a) r

tImplies :: EType -> EType -> EType
tImplies a r = tApp (tApp (tConI builtinLoc "Primitives.=>") a) r

kArrow :: EKind -> EKind -> EKind
kArrow = tArrow

{-
isArrow :: EType -> Bool
isArrow = isJust . getArrow
-}

getArrow :: EType -> Maybe (EType, EType)
getArrow (EApp (EApp (EVar n) a) b) =
  if eqIdent n (mkIdent "->") || eqIdent n (mkIdent "Primitives.->") then Just (a, b) else Nothing
getArrow _ = Nothing

getImplies :: EType -> Maybe (EType, EType)
getImplies (EApp (EApp (EVar n) a) b) =
  if eqIdent n (mkIdent "=>") || eqIdent n (mkIdent "Primitives.=>") then Just (a, b) else Nothing
getImplies _ = Nothing

{-
getTuple :: Int -> EType -> Maybe [EType]
getTuple n t = loop t []
  where loop (EVar i) r | isTupleConstr n i && length r == n = Just (reverse r)
        loop (EApp f a) r = loop f (a:r)
        loop _ _ = Nothing
-}

setUVar :: TRef -> EType -> T ()
setUVar i t = T.do
  TC mn n fx tenv senv venv ast sub m cs is es <- get
  put (TC mn n fx tenv senv venv ast (IM.insert i t sub) m cs is es)

getUVar :: Int -> T (Maybe EType)
getUVar i = gets (IM.lookup i . uvarSubst)

munify :: --XHasCallStack =>
          SLoc -> Expected -> EType -> T ()
munify _   (Infer r) b = tSetRefType r b
munify loc (Check a) b = unify loc a b

expandSyn :: --XHasCallStack =>
             EType -> T EType
expandSyn at =
  let
    syn ts t =
      case t of
        EApp f a -> T.do
          aa <- expandSyn a
          syn (aa:ts) f
        EVar i -> T.do
          syns <- gets synTable
          case M.lookup i syns of
            Nothing -> T.return $ foldl tApp t ts
            Just (EForall vks tt) ->
              if length vks /= length ts then tcError (getSLocIdent i) $ "bad synonym use"
                                                                         --X ++ "\nXX " ++ show (i, vks, ts)
              else expandSyn $ subst (zip (map idKindIdent vks) ts) tt
            Just _ -> impossible
        EUVar _ -> T.return $ foldl tApp t ts
        ESign a _ -> expandSyn a   -- Throw away signatures, they don't affect unification
        EForall iks tt | null ts -> EForall iks <$> expandSyn tt
        _ -> impossible
  in syn [] at

derefUVar :: EType -> T EType
derefUVar at =
  case at of
    EApp f a -> T.do
      fx <- derefUVar f
      ax <- derefUVar a
      T.return $ EApp fx ax
    EUVar i -> T.do
      mt <- getUVar i
      case mt of
        Nothing -> T.return at
        Just t -> T.do
          t' <- derefUVar t
          setUVar i t'
          T.return t'
    EVar _ -> T.return at
    ESign t k -> flip ESign k <$> derefUVar t
    EForall iks t -> EForall iks <$> derefUVar t
    _ -> impossible

tcErrorTK :: --XHasCallStack =>
             SLoc -> String -> T ()
tcErrorTK loc msg = T.do
  tcm <- gets tcMode
  let s = case tcm of
            TCType -> "kind"
            _      -> "type"
  tcError loc $ s ++ " error: " ++ msg

unify :: --XHasCallStack =>
         SLoc -> EType -> EType -> T ()
unify loc a b = T.do
  aa <- expandSyn a
  bb <- expandSyn b
  unifyR loc aa bb

-- XXX should do occur check
unifyR :: --XHasCallStack =>
          SLoc -> EType -> EType -> T ()
unifyR _   (EVar x1)    (EVar x2)  | eqIdent x1 x2 = T.return ()
unifyR loc (EApp f1 a1) (EApp f2 a2)               = T.do { unifyR loc f1 f2; unifyR loc a1 a2 }
unifyR _   (EUVar r1)   (EUVar r2) | r1 == r2      = T.return ()
unifyR loc (EUVar r1)   t2                         = unifyVar loc r1 t2
unifyR loc t1           (EUVar r2)                 = unifyVar loc r2 t1
unifyR loc t1           t2                         =
  tcErrorTK loc $ "cannot unify " ++ showExpr t1 ++ " and " ++ showExpr t2

unifyVar :: --XHasCallStack =>
            SLoc -> TRef -> EType -> T ()
unifyVar loc r t = T.do
  mt <- getUVar r
  case mt of
    Nothing -> unifyUnboundVar loc r t
    Just t' -> unify loc t' t

unifyUnboundVar :: --XHasCallStack =>
            SLoc -> TRef -> EType -> T ()
unifyUnboundVar loc r1 at2@(EUVar r2) = T.do
  -- We know r1 /= r2
  mt2 <- getUVar r2
  case mt2 of
    Nothing -> setUVar r1 at2
    Just t2 -> unify loc (EUVar r1) t2
unifyUnboundVar loc r1 t2 = T.do
  vs <- getMetaTyVars [t2]
  if elemBy (==) r1 vs then
    tcErrorTK loc $ "cyclic " ++ showExpr (EUVar r1) ++ " = " ++ showExpr t2
   else
    setUVar r1 t2

-- Reset type variable and unification map
tcReset :: T ()
tcReset = T.do
<<<<<<< HEAD
  TC mn _ fx tenv senv venv ast _ m cs is es <- get
  put (TC mn 0 fx tenv senv venv ast IM.empty m cs is es)
=======
  TC mn u fx tenv senv venv ast _ m <- get
  put (TC mn u fx tenv senv venv ast IM.empty m)
>>>>>>> e1426d7f

newUVar :: T EType
newUVar = EUVar <$> newUniq

type TRef = Int

newUniq :: T TRef
newUniq = T.do
  TC mn n fx tenv senv venv ast sub m cs is es <- get
  let n' = n+1
  put (seq n' $ TC mn n' fx tenv senv venv ast sub m cs is es)
  T.return n

tLookup :: --XHasCallStack =>
           String -> String -> Ident -> T (Expr, EType)
tLookup msg0 msgN i = T.do
  env <- gets valueTable
  case M.lookup i env of
    Nothing -> tcError (getSLocIdent i) $ msg0 ++ ": " ++ showIdent i
               -- ++ "\n" ++ show env ;
    Just [Entry e s] -> T.return (setSLocExpr (getSLocIdent i) e, s)
    Just _ -> tcError (getSLocIdent i) $ msgN ++ ": " ++ showIdent i

tLookupV :: --XHasCallStack =>
           Ident -> T (Expr, EType)
tLookupV i = T.do
  tcm <- gets tcMode
  let s = case tcm of
            TCType -> "type"
            _      -> "value"
  tLookup ("undefined " ++ s ++ " identifier") ("ambiguous " ++ s ++ " identifier") i

tInst :: EType -> T EType
tInst t = tInst' t T.>>= tDict

tInst' :: EType -> T EType
tInst' as =
  case as of
    EForall vks t ->
      if null vks then T.return t
      else T.do
        let vs = map idKindIdent vks
        us <- T.mapM (const newUVar) vks
        T.return (subst (zip vs us) t)
    t -> T.return t

tDict :: EType -> T EType
tDict (EApp (EApp (EVar (Ident loc "Primitives.=>")) ctx) t) = T.do
  u <- newUniq
  let d = mkIdentSLoc loc ("dict$" ++ showInt u)
  addConstraint (d, ctx)
  tDict t
tDict t = T.return t

extValE :: --XHasCallStack =>
           Ident -> EType -> Expr -> T ()
extValE i t e = T.do
  venv <- gets valueTable
  putValueTable (M.insert i [Entry e t] venv)

-- Extend the symbol table with i = e :: t
-- Add both qualified and unqualified versions of i.
extValETop :: --XHasCallStack =>
              Ident -> EType -> Expr -> T ()
extValETop i t e = T.do
  mn <- gets moduleName
  extValE (qualIdent mn i) t e
  extValE               i  t e

-- Extend symbol table with i::t.
-- The translation for i will be the qualified name.
-- Add both qualified and unqualified versions of i.
extValQTop :: --XHasCallStack =>
              Ident -> EType -> T ()
extValQTop i t = T.do
  mn <- gets moduleName
  extValETop i t (EVar (qualIdent mn i))

extVal :: --XHasCallStack =>
          Ident -> EType -> T ()
extVal i t = extValE i t $ EVar i

extVals :: --XHasCallStack =>
           [(Ident, EType)] -> T ()
extVals = T.mapM_ (uncurry extVal)

extTyp :: Ident -> EType -> T ()
extTyp i t = T.do
  tenv <- gets typeTable
  putTypeTable (M.insert i [Entry (EVar i) t] tenv)

extTyps :: [(Ident, EType)] -> T ()
extTyps = T.mapM_ (uncurry extTyp)

extSyn :: Ident -> EType -> T ()
extSyn i t = T.do
  senv <- gets synTable
  putSynTable (M.insert i t senv)

extFix :: Ident -> Fixity -> T ()
extFix i fx = T.do
  TC mn n fenv tenv senv venv ast sub m cs is es <- get
  put $ TC mn n (M.insert i fx fenv) tenv senv venv ast sub m cs is es
  T.return ()

withExtVal :: forall a . --XHasCallStack =>
              Ident -> EType -> T a -> T a
withExtVal i t ta = T.do
  venv <- gets valueTable
  extVal i t
  a <- ta
  putValueTable venv
  T.return a

withExtVals :: forall a . --XHasCallStack =>
               [(Ident, EType)] -> T a -> T a
withExtVals env ta = T.do
  venv <- gets valueTable
  extVals env
  a <- ta
  putValueTable venv
  T.return a

withExtTyps :: forall a . [IdKind] -> T a -> T a
withExtTyps iks ta = T.do
  let env = map (\ (IdKind v k) -> (v, k)) iks
  venv <- gets typeTable
  extTyps env
  a <- ta
  putTypeTable venv
  T.return a

tcDefs :: [EDef] -> T [EDef]
tcDefs ds = T.do
  T.mapM_ tcAddInfix ds
  dst <- tcDefsType ds
--  traceM (showEDefs dst)
  T.mapM_ addTypeSyn dst
  tcDefsValue dst

tcAddInfix :: EDef -> T ()
tcAddInfix (Infix fx is) = T.do
  mn <- gets moduleName
  T.mapM_ (\ i -> extFix (qualIdent mn i) fx) is
tcAddInfix _ = T.return ()

tcDefsType :: [EDef] -> T [EDef]
tcDefsType ds = withTypeTable $ T.do
  dsk <- T.mapM tcDefKind ds                     -- Check&rename kinds in all type definitions
  T.mapM_ addTypeKind dsk                        -- Add the kind of each type to the environment
  dst <- T.mapM tcDefType dsk                    -- Kind check all type expressions (except local signatures)
  dsc <- T.mapM expandClass dst                  -- Expand all class definitions
  dsi <- T.mapM expandInst (concat dsc)          -- Expand all instance definitions
  T.return (concat dsi)

-- Make sure that the kind expressions are well formed.
tcDefKind :: EDef -> T EDef
tcDefKind adef = T.do
  tcReset
  case adef of
    Data    (i, vks) cs  -> withVks vks kType $ \ vvks _  -> T.return $ Data    (i, vvks) cs
    Newtype (i, vks) c   -> withVks vks kType $ \ vvks _  -> T.return $ Newtype (i, vvks) c
    Type    (i, vks) at  ->
      case at of
        ESign t k        -> withVks vks k     $ \ vvks kr -> T.return $ Type    (i, vvks) (ESign t kr)
        _                -> withVks vks kType $ \ vvks _  -> T.return $ Type    (i, vvks) at
    Class ctx (i, vks) ms-> withVks vks kConstraint $ \ vvks _ -> T.return $ Class ctx (i, vvks) ms
    Instance vks ctx t d -> withVks vks kConstraint $ \ vvks _ -> T.return $ Instance vvks ctx t d
    _                    -> T.return adef

-- Check&rename the given kinds, apply reconstruction at the end
withVks :: forall a . [IdKind] -> EKind -> ([IdKind] -> EKind -> T a) -> T a
withVks vks kr fun = T.do
  (nvks, nkr) <-
    withTypeTable $ T.do
      let
        loop r [] = T.do
          kkr <- tInferTypeT kr
          T.return (reverse r, kkr)
        loop r (IdKind i k : iks) = T.do
          kk <- tInferTypeT k
          withExtVal i kk $ loop (IdKind i kk : r) iks
      loop [] vks
  fun nvks nkr

-- Add symbol table entries (with kind) for all top level typeish definitions
addTypeKind :: EDef -> T ()
addTypeKind adef = T.do
  let
    addAssoc i is = T.do
      mn <- gets moduleName
      addAssocTable (qualIdent mn i) (map (qualIdent mn) is)
    assocData (Constr c (Left _)) = [c]
    assocData (Constr c (Right its)) = c : map fst its
  case adef of
    Data    lhs@(i, _) cs   -> T.do
      addLHSKind lhs kType
      addAssoc i (nubBy eqIdent $ concatMap assocData cs)
    Newtype lhs@(i, _) c -> T.do
      addLHSKind lhs kType
      addAssoc i (assocData c)
    Type    lhs t   -> addLHSKind lhs (getTypeKind t)
    Class _ lhs _   -> addLHSKind lhs kConstraint
    _               -> T.return ()

getTypeKind :: EType -> EKind
getTypeKind (ESign _ k) = k
getTypeKind _ = kType

addLHSKind :: LHS -> EKind -> T ()
addLHSKind (i, vks) kret =
--  trace ("addLHSKind " ++ showIdent i ++ " :: " ++ showExpr (lhsKind vks kret)) $
  extValQTop i (lhsKind vks kret)

lhsKind :: [IdKind] -> EKind -> EKind
lhsKind vks kret = foldr (\ (IdKind _ k) -> kArrow k) kret vks

-- Add type synonyms to the value table
addTypeSyn :: EDef -> T ()
addTypeSyn adef =
  case adef of
    Type (i, vs) t -> T.do
      extSyn i (EForall vs t)
      mn <- gets moduleName
      extSyn (qualIdent mn i) (EForall vs t)
    _ -> T.return ()

-- Do kind checking of all typeish definitions.
tcDefType :: EDef -> T EDef
tcDefType d = T.do
  tcReset
  case d of
    Data    lhs@(_, iks) cs     -> withVars iks $ Data    lhs   <$> T.mapM tcConstr cs
    Newtype lhs@(_, iks) c      -> withVars iks $ Newtype lhs   <$> tcConstr c
    Type    lhs@(_, iks)    t   -> withVars iks $ Type    lhs   <$> tInferTypeT t
    Sign         i          t   ->                Sign    i     <$> tCheckTypeT kType t
    ForImp  ie i            t   ->                ForImp ie i   <$> tCheckTypeT kType t
    Class   ctx lhs@(_, iks) ms -> withVars iks $ Class         <$> tcCtx ctx T.<*> T.return lhs              T.<*> T.mapM tcMethod ms
    Instance iks ctx c m        -> withVars iks $ Instance iks  <$> tcCtx ctx T.<*> tCheckTypeT kConstraint c T.<*> T.return m
    _                           -> T.return d
 where
   tcCtx = T.mapM (tCheckTypeT kConstraint)
   tcMethod (BSign i t) = BSign i <$> tcTypeT (Check kType) t
   tcMethod m = T.return m

withVars :: forall a . [IdKind] -> T a -> T a
withVars aiks ta =
  case aiks of
    [] -> ta
    IdKind i k : iks -> T.do
      withExtVal i k $ withVars iks ta

tcConstr :: Constr -> T Constr
tcConstr (Constr c ets) =
  Constr c <$> either (\ x -> Left  T.<$> T.mapM (\ t     ->          tcTypeT (Check kType) t) x)
                      (\ x -> Right T.<$> T.mapM (\ (i,t) -> (i,) <$> tcTypeT (Check kType) t) x) ets


-- Expand a class defintion to
--  * a "data" type for the dictionary, with kind Constraint
--  * superclass selectors
--  * method selectors
--  * default methods
-- E.g.
--   class Eq a where
--     (==) :: a -> a -> Bool
--     (/=) :: a -> a -> a
--     x /= y = not (x == y)
-- expands to
--   data Eq a = Eq$ (a -> a -> Bool) (a -> a -> Bool)
--               :: Constraint
--   == :: forall a . Eq a -> (a -> a -> Bool)
--   == (Eq x _) = x
--   /= :: forall a . Eq a -> (a -> a -> Bool)
--   /= (Eq _ x) = x
--   ==$dflt :: forall a . (Eq a) => (a -> a -> Bool)
--   ==$dflt = _noDefault "Eq.=="
--   /=$dflt :: forall a . (Eq a) => (a -> a -> Bool)
--   /=$dflt x y = not (x == y)
--
--   class (Eq a) => Ord a where
--     (<=) :: a -> a -> Bool
-- expands to
--   data Ord a = Ord$ (Eq a) (a -> a -> Bool)
--   Ord$super1 :: forall a . Ord a -> Eq a
--   <= :: forall a . Ord a -> (a -> a -> Bool)
--   <=$dflt = _noDefault "Ord.<="
-- The actual definitions for the constructor and methods are added
-- in the desugaring pass.
-- Default methods are added as actual definitions.
-- The constructor and mathods are added to the symbol table in addValueType.
expandClass :: EDef -> T [EDef]
expandClass dcls@(Class ctx (iCls, vs) ms) = T.do
  mn <- gets moduleName
  let
      methIds = [ i | (BSign i _) <- ms ]
      meths = [ b | b@(BSign _ _) <- ms ]
      mdflts = [ (i, eqns) | BFcn i eqns <- ms ]
      tCtx = tApps (qualIdent mn iCls) (map (EVar . idKindIdent) vs)
      mkDflt (BSign i t) = [ Sign iDflt $ EForall vs $ tCtx `tImplies` t, def $ lookupBy eqIdent i mdflts ]
        where def Nothing = Fcn iDflt [Eqn [] $ EAlts [([], noDflt)] []]
              def (Just eqns) = Fcn iDflt eqns
              iDflt = mkDefaultMethodId i
              -- XXX This isn't right, "Prelude._nodefault" might not be in scope
              noDflt = EApp (EVar (mkIdent "Prelude._noDefault")) (ELit noSLoc (LStr (unIdent iCls ++ "." ++ unIdent i)))
      mkDflt _ = impossible
      dDflts = concatMap mkDflt meths
  addClassTable (qualIdent mn iCls) (length ctx, methIds)
  T.return $ dcls : dDflts
expandClass d = T.return [d]
{-
  mn <- gets moduleName
  supTys <- T.return sups -- T.mapM clsToDict sups
  let iDict = iCls                 -- dictionary type name
      meths = [ b | b@(BSign _ _) <- ms ]
      mdflts = [ (i, eqns) | BFcn i eqns <- ms ]
      methTys = map (\ (BSign _ t) -> t) meths
      nMeths = length meths
      nSups = length sups
      nArgs = nSups + nMeths
      iCon = iDict                          -- dictionary constructor name
      dData = Data (iDict, vs) [Constr iCon $ Left $ supTys ++ methTys]

      ex = EVar (mkIdent "x")
      tForall = EForall vs
      tDict = tApps (qualIdent mn iDict) (map (EVar . idKindIdent) vs)
      pat k n = foldl EApp (EVar iCon) [ if k == i then ex else EVar dummyIdent | i <- [1..n] ]
      mkSel (BSign i t) k = [ Sign mid $ tForall $ tDict `tArrow` t, selFcn mid k ]
        where mid = i
      mkSel _ _ = impossible
      dSels = concat $ zipWith mkSel meths [nSups+1 ..]
      selFcn i k = Fcn i [Eqn [pat k nArgs] $ EAlts [([], ex)] []]

      mkSupSel tsup k = [Sign sid $ tForall $ tDict `tArrow` tsup, selFcn sid k]
        where sid = mkIdent (unIdent iCls ++ "$super" ++ showInt k)
      dSupers = concat $ zipWith mkSupSel supTys [1 ..]

      tCtx = tApps (qualIdent mn iCls) (map (EVar . idKindIdent) vs)
      mkDflt (BSign i t) = [ Sign iDflt $ tForall $ tCtx `tImplies` t, def $ lookupBy eqIdent i mdflts ]
        where def Nothing = Fcn iDflt [Eqn [] $ EAlts [([], noDflt)] []]
              def (Just eqns) = Fcn iDflt eqns
              iDflt = mkDefaultMethodId i
              -- XXX This isn't right, "Prelude._nodefault" might not be in scope
              noDflt = EApp (EVar (mkIdent "Prelude._noDefault")) (ELit noSLoc (LStr (unIdent iCls ++ "." ++ unIdent i)))
      mkDflt _ = impossible
      dDflts = concatMap mkDflt meths

  -- XXX add iDict to symbol table
  T.return $ [dData] ++ dSupers ++ dSels ++ dDflts
-}
-- Turn (unqualified) class and method names into a default method name
mkDefaultMethodId :: Ident -> Ident
mkDefaultMethodId meth = addIdentSuffix meth "$dflt"

{-
clsToDict :: EType -> T EType
clsToDict = T.do
  -- XXX for now, only allow contexts of the form (C t1 ... tn)
  let usup as (EVar c) | isConIdent c = T.return (tApps c as)
      usup as (EApp f a) = usup (a:as) f
      usup _ t = tcError (getSLocExpr t) ("bad context " ++ showEType t)
  usup []
-}

-- Implement:
--  * Look up class to get number of super-classes and methods
--     Generate Cls$C dict$ dict$ ...  method1 ... methodN
--      Where methodK is either from bs of the default method.
--      There's one magic dict$ for each superclass.
--  * Add instance to instance table
expandInst :: EDef -> T [EDef]
expandInst dinst@(Instance vks ctx cc bs) = T.do
  let loc@(SLoc _ l c) = getSLocExpr cc
      iCls = getAppCon cc
      iInst = mkIdentSLoc loc $ "inst$L" ++ showInt l ++ "C" ++ showInt c
      sign = Sign iInst (eForall vks cc)
  (e, _) <- tLookupV iCls
  ct <- gets classTable
  let qiCls = getAppCon e
  (nsup, mis) <-
    case M.lookup qiCls ct of
      Nothing -> tcError loc $ "not a class " ++ showIdent qiCls
      Just x -> T.return x
  let (bs', (_, ims)) =
          let f (BFcn i eqns) = S.do
                (n, xs) <- S.get
                let mi = mkIdentSLoc (getSLocIdent i) ("meth$" ++ showInt n)
                S.put (n+1, (i, mi):xs)
                S.return (BFcn mi eqns)
              f b = S.return b
          in  S.runState (S.mapM f bs) (1, [])
      meths = map meth mis
        where meth i = EVar $ fromMaybe (mkDefaultMethodId i) $ lookupBy eqIdent i ims
      sups = replicate nsup (EVar $ mkIdentSLoc loc "dict$")
      args = sups ++ meths
  let bind = Fcn iInst [Eqn [] $ EAlts [([], foldl EApp (EVar $ mkClassConstructor iCls) args)] bs']
  addInstance (iInst, vks, ctx, cc)
  T.return [dinst, sign, bind]
expandInst d = T.return [d]

eForall :: [IdKind] -> EType -> EType
eForall [] t = t
eForall vs t = EForall vs t

---------------------

tcDefsValue :: [EDef] -> T [EDef]
tcDefsValue ds = T.do
  T.mapM_ addValueType ds
  T.mapM (\ d -> T.do { tcReset; tcDefValue d}) ds

addValueType :: EDef -> T ()
addValueType adef = T.do
  mn <- gets moduleName
  case adef of
    Sign i t -> extValQTop i t
    Data (i, vks) cs -> T.do
      let
        cti = [ (qualIdent mn c, either length length ets) | Constr c ets <- cs ]
        tret = foldl tApp (tCon (qualIdent mn i)) (map tVarK vks)
        addCon (Constr c ets) = T.do
          let ts = either id (map snd) ets
          extValETop c (EForall vks $ foldr tArrow tret ts) (ECon $ ConData cti (qualIdent mn c))
      T.mapM_ addCon cs
    Newtype (i, vks) (Constr c fs) -> T.do
      let
        t = head $ either id (map snd) fs
        tret = foldl tApp (tCon (qualIdent mn i)) (map tVarK vks)
      extValETop c (EForall vks $ tArrow t tret) (ECon $ ConNew (qualIdent mn c))
    ForImp _ i t -> extValQTop i t
    Class ctx (i, vks) ms -> addValueClass ctx i vks ms
    _ -> T.return ()

addValueClass :: [EConstraint] -> Ident -> [IdKind] -> [EBind] -> T ()
addValueClass ctx iCls vks ms = T.do
  mn <- gets moduleName
  let
      meths = [ b | b@(BSign _ _) <- ms ]
      methTys = map (\ (BSign _ t) -> t) meths
      supTys = ctx  -- XXX should do some checking
      targs = supTys ++ methTys
      tret = tApps iCls (map tVarK vks)
      cti = [ (qualIdent mn iCon, length targs) ]
      iCon = mkClassConstructor iCls
  extValETop iCon (EForall vks $ foldr tArrow tret targs) (ECon $ ConData cti (qualIdent mn iCon))

mkClassConstructor :: Ident -> Ident
mkClassConstructor i = addIdentSuffix i "$C"

unForall :: EType -> ([IdKind], EType)
unForall (EForall iks t) = (iks, t)
unForall t = ([], t)

tcDefValue :: --XHasCallStack =>
              EDef -> T EDef
tcDefValue adef =
  case adef of
    Fcn i eqns -> T.do
      (_, tt) <- tLookup "no type signature" "many type signatures" i
      let (iks, tfn) = unForall tt
      traceM $ "tcDefValue: " ++ show i ++ " :: " ++ showExpr tt
      mn <- gets moduleName
      teqns <- withExtTyps iks $ tcEqns tfn eqns
--      traceM (showEDefs [Fcn i eqns, Fcn i teqns])
      _ <- solveConstraints
      T.return $ Fcn (qualIdent mn i) teqns
    ForImp ie i t -> T.do
      mn <- gets moduleName
      T.return (ForImp ie (qualIdent mn i) t)
    _ -> T.return adef

tCheckTypeT :: EType -> EType -> T EType
tCheckTypeT = tCheck tcTypeT

tInferTypeT :: EType -> T EType
tInferTypeT t = fst <$> tInfer tcTypeT t

-- Kind check a type while already in type checking mode
tcTypeT :: --XHasCallStack =>
           Expected -> EType -> T EType
tcTypeT mk t = withTCMode TCType (tcExpr mk (dsType t))

-- Kind check a type while in value checking mode
tcType :: --XHasCallStack =>
          Expected -> EType -> T EType
tcType mk = withTypeTable . tcTypeT mk

{-
-- Sort check a kind while already in type cheking mode
tcKind :: --XHasCallStack =>
          EKind -> T EKind
tcKind e = fst <$> withTypeTable (tcType (Just kType) e)
-}

-- When inferring the type, the resulting type will
-- be assigned to the TRef (using tSetRefType),
-- and can then be read of (using tGetRefType).
-- When checking, the expected type is simple given.
data Expected = Infer TRef | Check EType
  --Xderiving(Show)

tInfer :: forall a . --XHasCallStack =>
          (Expected -> a -> T a) -> a -> T (Typed a)
tInfer tc a = T.do
  ref <- newUniq
  a' <- tc (Infer ref) a
  t <- tGetRefType ref
  T.return (a', t)

tCheck :: forall a . (Expected -> a -> T a) -> EType -> a -> T a
tCheck tc t = tc (Check t)

tInferExpr :: --XHasCallStack =>
              Expr -> T (Typed Expr)
tInferExpr = tInfer tcExpr

tCheckExpr :: --XHasCallStack =>
              EType -> Expr -> T Expr
tCheckExpr t e | Just (ctx, t') <- getImplies t = T.do
  u <- newUniq
  let d = mkIdentSLoc (getSLocExpr e) ("adict$" ++ showInt u)
  e' <- withDict (d, [], [], ctx) $ tCheckExpr t' e
  T.return $ ELam [EVar d] e'
tCheckExpr t e = tCheck tcExpr t e

tGetRefType :: --XHasCallStack =>
               TRef -> T EType
tGetRefType ref = T.do
  m <- gets uvarSubst
  case IM.lookup ref m of
    Nothing -> error "tGetRefType"
    Just t -> T.return t

-- Set the type for an Infer
tSetRefType :: --XHasCallStack =>
               TRef -> EType -> T ()
tSetRefType ref t = T.do
  m <- gets uvarSubst
  case IM.lookup ref m of
    Nothing -> putUvarSubst (IM.insert ref t m)
    Just _ -> error "tSetRefType"

-- Get the type of an already set Expected
tGetExpType :: Expected -> T EType
tGetExpType (Check t) = T.return t
tGetExpType (Infer r) = tGetRefType r

-- Get the type of an unset Expected
tGetExpTypeSet :: Expected -> T EType
tGetExpTypeSet (Check t) = T.return t
tGetExpTypeSet (Infer r) = T.do
  t <- newUVar
  tSetRefType r t
  T.return t

tcExpr :: --XHasCallStack =>
          Expected -> Expr -> T Expr
tcExpr mt ae = T.do
--  traceM ("tcExpr enter: " ++ showExpr ae ++ " :: " ++ showMaybe showExpr mt)
  r <- tcExprR mt ae
--  t <- expandType (snd r)
--  traceM ("tcExpr exit: " ++ showExpr (fst r) ++ " :: " ++ showExpr t)
  T.return r
tcExprR :: --XHasCallStack =>
           Expected -> Expr -> T Expr
tcExprR mt ae =
  let { loc = getSLocExpr ae } in
  case ae of
    EVar i -> T.do
      tcm <- gets tcMode
      case tcm of
        TCPat | isDummyIdent i -> T.do
                -- _ can be anything, so just ignore it
                _ <- tGetExpTypeSet mt
                T.return ae

              | isConIdent i -> T.do
                (p, cpt) <- tLookupV i
                pt <- tInst cpt
                -- We will only have an expected type for a non-nullary constructor
                case mt of
                  Check ext -> subsCheck loc ext pt
                  Infer r   -> tSetRefType r pt
                T.return p

              | otherwise -> T.do
                -- All pattern variables are in the environment as
                -- type references.  Assign the reference the given type.
                ext <- tGetExpTypeSet mt
                (p, t) <- tLookupV i
                case t of
                  EUVar r -> tSetRefType r ext
                  _ -> impossible
                T.return p
          
        _ -> T.do
          -- Type checking an expression (or type)
          T.when (isDummyIdent i) impossible
          (e, t) <- tLookupV i
          -- Variables bound in patterns start with an (EUVar ref) type,
          -- which can be instantiated to a polytype.
          -- Dereference such a ref.
          t' <-
            case t of
              EUVar r -> T.fmap (fromMaybe t) (getUVar r)
              _ -> T.return t
--          traceM ("EVar " ++ showIdent i ++ " :: " ++ showExpr t ++ " = " ++ showExpr t')
          instSigma loc t' mt
          T.return e

    EApp f a -> T.do
      (f', ft) <- tInferExpr f
      (at, rt) <- unArrow loc ft
      tcm <- gets tcMode
      case tcm of
        TCPat -> T.do
          a' <- tCheckExpr at a
          instPatSigma loc rt mt
          T.return (EApp f' a')
        _ -> T.do
          a' <- checkSigma a at
          instSigma loc rt mt
          T.return (EApp f' a')

    EOper e ies -> T.do e' <- tcOper e ies; tcExpr mt e'
    ELam ps e -> tcExprLam mt ps e
    ELit loc' l -> tcLit mt loc' l
    ECase a arms -> T.do
      (ea, ta) <- tInferExpr a
      tt <- tGetExpTypeSet mt
      earms <- T.mapM (tcArm tt ta) arms
      T.return (ECase ea earms)
    ELet bs a -> tcBinds bs $ \ ebs -> T.do { ea <- tcExpr mt a; T.return (ELet ebs ea) }
    ETuple es -> T.do
      let
        n = length es
      (ees, tes) <- T.fmap unzip (T.mapM tInferExpr es)
      let
        ttup = tApps (tupleConstr loc n) tes
      munify loc mt ttup
      T.return (ETuple ees)
    EDo mmn ass -> T.do
      case ass of
        [] -> impossible
        [as] ->
          case as of
            SThen a -> tcExpr mt a
            _ -> tcError loc $ "bad final do statement"
        as : ss -> T.do
          case as of
            SBind p a -> T.do
              let
                sbind = maybe (mkIdentSLoc loc ">>=") (\ mn -> qualIdent mn (mkIdentSLoc loc ">>=")) mmn
              tcExpr mt (EApp (EApp (EVar sbind) a)
                              (ELam [eVarI loc "$x"] (ECase (eVarI loc "$x") [(p, EAlts [([], EDo mmn ss)] [])])))
            SThen a -> T.do
              let
                sthen = maybe (mkIdentSLoc loc ">>") (\ mn -> qualIdent mn (mkIdentSLoc loc ">>") ) mmn
              tcExpr mt (EApp (EApp (EVar sthen) a) (EDo mmn ss))
                
            SLet bs ->
              tcExpr mt (ELet bs (EDo mmn ss))

    ESectL e i -> tcExpr mt (EApp (EVar i) e)
    ESectR i e -> T.do
      let x = eVarI loc "$x"
      tcExpr mt (ELam [x] (EApp (EApp (EVar i) x) e))
    EIf e1 e2 e3 -> T.do
      e1' <- tCheckExpr (tBool (getSLocExpr e1)) e1
      case mt of
        Check t -> T.do
          e2' <- checkSigma e2 t
          e3' <- checkSigma e3 t
          T.return (EIf e1' e2' e3')
        Infer ref -> T.do
          (e2', t1) <- tInferExpr e2
          (e3', t2) <- tInferExpr e3
          subsCheck loc t1 t2
          subsCheck loc t2 t1
          tSetRefType ref t1
          T.return (EIf e1' e2' e3')  

    EListish (LList es) -> T.do
      te <- newUVar
      munify loc mt (tApp (tList loc) te)
      es' <- T.mapM (tCheckExpr te) es
      T.return (EListish (LList es'))
    EListish (LCompr eret ass) -> T.do
      let
        doStmts :: [EStmt] -> [EStmt] -> T ([EStmt], Typed Expr)
        doStmts rss xs =
          case xs of
            [] -> T.do
              r <- tInferExpr eret
              T.return (reverse rss, r)
            as : ss ->
              case as of
                SBind p a -> T.do
                  v <- newUVar
                  ea <- tCheckExpr (tApp (tList loc) v) a
                  tCheckPat v p $ \ ep -> doStmts (SBind ep ea : rss) ss
                SThen a -> T.do
                  ea <- tCheckExpr (tBool (getSLocExpr a)) a
                  doStmts (SThen ea : rss) ss
                SLet bs ->
                  tcBinds bs $ \ ebs ->
                    doStmts (SLet ebs : rss) ss
      (rss, (ea, ta)) <- doStmts [] ass
      let
        tr = tApp (tList loc) ta
      munify loc mt tr
      T.return (EListish (LCompr ea rss))
    EListish (LFrom       e)        -> tcExpr mt (enum loc "From" [e])
    EListish (LFromTo     e1 e2)    -> tcExpr mt (enum loc "FromTo" [e1, e2])
    EListish (LFromThen   e1 e2)    -> tcExpr mt (enum loc "FromThen" [e1,e2])
    EListish (LFromThenTo e1 e2 e3) -> tcExpr mt (enum loc "FromThenTo" [e1,e2,e3])
    ESign e t -> T.do
      t' <- tcType (Check kType) t
      tcm <- gets tcMode
      case tcm of
        TCPat -> T.do
          instPatSigma loc t' mt
          tCheckExpr t' e
        _ -> T.do
          instSigma loc t' mt
          checkSigma e t'
    EAt i e -> T.do
      (_, ti) <- tLookupV i
      e' <- tcExpr mt e
      tt <- tGetExpType mt
      case ti of
        EUVar r -> tSetRefType r tt
        _ -> impossible
      T.return (EAt i e')
    EForall vks t ->
      withVks vks kType $ \ vvks _ -> T.do
        tt <- withVars vvks (tcExpr mt t)
        T.return (EForall vvks tt)
    _ -> impossible

enum :: SLoc -> String -> [Expr] -> Expr
enum loc f = foldl EApp (EVar (mkIdentSLoc loc ("enum" ++ f)))

tcLit :: Expected -> SLoc -> Lit -> T Expr
tcLit mt loc l = T.do
  let lit t = instSigma loc t mt
  case l of
    LInt _  -> lit (tConI loc "Primitives.Int")
    LDouble _ -> lit (tConI loc "Primitives.Double")
    LChar _ -> lit (tConI loc "Primitives.Char")
    LStr _  -> lit (tApp (tConI loc "Data.List.[]") (tConI loc "Primitives.Char"))
    LPrim _ -> newUVar T.>>= lit  -- pretend it is anything
    LForImp _ -> impossible
  T.return (ELit loc l)

tcOper :: --XHasCallStack =>
          Expr -> [(Ident, Expr)] -> T Expr
tcOper ae aies = T.do
  let
    doOp (e1:e2:es) o os ies =
      let e = EApp (EApp o e2) e1
      in  calc (e:es) os ies
    doOp _ _ _ _ = impossible

    calc :: [Expr] -> [(Expr, Fixity)] -> [((Expr, Fixity), Expr)] -> Expr
    calc [et] [] [] = et
    calc es ((o, _):os) [] = doOp es o os []
    calc es oos@((oy, (ay, py)):os) iies@((oo@(ox, (ax, px)), e) : ies) =
--      traceM (show ((unIdent (getIdent (fst o)), ay, py), (unIdent i, ax, px)))
      if px == py && (not (eqAssoc ax ay) || eqAssoc ax AssocNone) then
        errorMessage (getSLocExpr ox) "ambiguous operator expression"
       else if px < py || eqAssoc ax AssocLeft && px == py then
        doOp es oy os iies
       else
        calc (e:es) (oo : oos) ies
    calc es [] ((o, e) : ies) =
      calc (e:es) [o] ies
    calc _ _ _ = impossible

    opfix :: FixTable -> (Ident, Expr) -> T ((Expr, Fixity), Expr)
    opfix fixs (i, e) = T.do
      (ei, _) <- tLookupV i
      let fx = getFixity fixs (getIdent ei)
      T.return ((EVar i, fx), e)

  fixs <- gets fixTable
--  traceM $ unlines $ map show [(unIdent i, fx) | (i, fx) <- M.toList fixs]
  ites <- T.mapM (opfix fixs) aies
  T.return $ calc [ae] [] ites

unArrow :: --XHasCallStack =>
           SLoc -> EType -> T (EType, EType)
unArrow loc t = T.do
  case getArrow t of
    Just ar -> T.return ar
    Nothing -> T.do
      a <- newUVar
      r <- newUVar
      unify loc t (tArrow a r)
      T.return (a, r)

getFixity :: FixTable -> Ident -> Fixity
getFixity fixs i = fromMaybe (AssocLeft, 9) $ M.lookup i fixs

tcPats :: forall a . EType -> [EPat] -> (EType -> [EPat] -> T a) -> T a
tcPats t [] ta = ta t []
tcPats t (p:ps) ta = T.do
  (tp, tr) <- unArrow (getSLocExpr p) t
  tCheckPat tp p $ \ pp -> tcPats tr ps $ \ tt pps -> ta tt (pp : pps)

tcExprLam :: Expected -> [EPat] -> Expr -> T Expr
tcExprLam mt aps expr = T.do
  t <- tGetExpTypeSet mt
  tcPats t aps $ \ tt ps -> T.do
    er <- tCheckExpr tt expr
    T.return (ELam ps er)

tcEqns :: EType -> [Eqn] -> T [Eqn]
tcEqns t eqns = T.mapM (tcEqn t) eqns

tcEqn :: EType -> Eqn -> T Eqn
tcEqn t eqn =
  case eqn of
    Eqn ps alts -> tcPats t ps $ \ tt ps' -> T.do
      aalts <- tcAlts tt alts
      T.return (Eqn ps' aalts)

tcAlts :: EType -> EAlts -> T EAlts
tcAlts tt (EAlts alts bs) =
  tcBinds bs $ \ bbs -> T.do { aalts <- T.mapM (tcAlt tt) alts; T.return (EAlts aalts bbs) }

tcAlt :: EType -> EAlt -> T EAlt
tcAlt t (ss, rhs) = tcGuards ss $ \ sss -> T.do { rrhs <- tCheckExpr t rhs; T.return (sss, rrhs) }

tcGuards :: forall a . [EStmt] -> ([EStmt] -> T a) -> T a
tcGuards [] ta = ta []
tcGuards (s:ss) ta = tcGuard s $ \ rs -> tcGuards ss $ \ rss -> ta (rs:rss)

tcGuard :: forall a . EStmt -> (EStmt -> T a) -> T a
tcGuard (SBind p e) ta = T.do
  (ee, tt) <- tInferExpr e
  tCheckPat tt p $ \ pp -> ta (SBind pp ee)
tcGuard (SThen e) ta = T.do
  ee <- tCheckExpr (tBool (getSLocExpr e)) e
  ta (SThen ee)
tcGuard (SLet bs) ta = tcBinds bs $ \ bbs -> ta (SLet bbs)

tcArm :: EType -> EType -> ECaseArm -> T ECaseArm
tcArm t tpat arm =
  case arm of
    (p, alts) -> tCheckPat tpat p $ \ pp -> T.do
      aalts <- tcAlts t alts
      T.return (pp, aalts)


instPatSigma :: --XHasCallStack =>
                 SLoc -> Sigma -> Expected -> T ()
instPatSigma _   pt (Infer r) = tSetRefType r pt
instPatSigma loc pt (Check t) = subsCheck loc t pt

subsCheck :: --XHasCallStack =>
              SLoc -> Sigma -> Sigma -> T ()
-- (subsCheck args off exp) checks that
-- 'off' is at least as polymorphic as 'args -> exp'
subsCheck loc sigma1 sigma2 = T.do -- Rule DEEP-SKOL
  (skol_tvs, rho2) <- skolemise sigma2
  subsCheckRho loc sigma1 rho2
  esc_tvs <- getFreeTyVars [sigma1,sigma2]
  let bad_tvs = filter (\ i -> elemBy eqIdent i esc_tvs) skol_tvs
  T.when (not (null bad_tvs)) $
    tcErrorTK loc "Subsumption check failed"

tCheckPat :: forall a . EType -> EPat -> (EPat -> T a) -> T a
tCheckPat t p@(EVar v) ta | not (isConIdent v) = T.do  -- simple special case
  withExtVals [(v, t)] $ ta p
tCheckPat t ap ta = T.do
--  traceM $ "tcPat: " ++ show ap
  let vs = patVars ap
  multCheck vs
  env <- T.mapM (\ v -> (v,) <$> newUVar) vs
  withExtVals env $ T.do
    pp <- withTCMode TCPat $ tCheckExpr t ap
    () <- checkArity 0 pp
    ta pp

multCheck :: [Ident] -> T ()
multCheck vs =
  T.when (anySameBy eqIdent vs) $ T.do
    let v = head vs
    tcError (getSLocIdent v) $ "Multiply defined: " ++ showIdent v

checkArity :: Int -> EPat -> T ()
checkArity n (EApp f a) = T.do
  checkArity (n+1) f
  checkArity 0 a
checkArity n (ECon c) =
  let a = conArity c
  in  if n < a then
        tcError (getSLocCon c) "too few arguments"
      else if n > a then
        tcError (getSLocCon c) "too many arguments"
      else
        T.return ()
checkArity n (EAt _ p) = checkArity n p
checkArity n (ESign p _) = checkArity n p
checkArity n p =
  case p of
    ETuple _           -> check0
    EListish (LList _) -> check0
    EVar _             -> check0
    ELit _ _           -> check0
    _ ->
         --Xerror (show p)
         impossible
  where
    check0 = if n /= 0 then tcError (getSLocExpr p) "Bad pattern" else T.return ()

tcBinds :: forall a . [EBind] -> ([EBind] -> T a) -> T a
tcBinds xbs ta = T.do
  let
    tmap = M.fromList [ (i, t) | BSign i t <- xbs ]
    xs = concatMap getBindVars xbs
  multCheck xs
  xts <- T.mapM (tcBindVarT tmap) xs
  withExtVals xts $ T.do
    nbs <- T.mapM tcBind xbs
    ta nbs

tcBindVarT :: M.Map EType -> Ident -> T (Ident, EType)
tcBindVarT tmap x = T.do
  case M.lookup x tmap of
    Nothing -> T.do
      t <- newUVar
      T.return (x, t)
    Just t -> T.do
      tt <- withTypeTable $ tcTypeT (Check kType) t
      T.return (x, tt)

tcBind :: EBind -> T EBind
tcBind abind =
  case abind of
    BFcn i eqns -> T.do
      (_, tt) <- tLookupV i
      let (iks, tfn) = unForall tt
      teqns <- withExtTyps iks $ tcEqns tfn eqns
      T.return $ BFcn i teqns
    BPat p a -> T.do
      (ep, tp) <- withTCMode TCPat $ tInferExpr p  -- pattern variables already bound
      ea       <- tCheckExpr tp a
      T.return $ BPat ep ea
    BSign _ _ -> T.return abind

getBindVars :: EBind -> [Ident]
getBindVars abind =
  case abind of
    BFcn i _  -> [i]
    BPat p _  -> patVars p
    BSign _ _ -> []

-- Desugar [T] and (T,T,...)
dsType :: EType -> EType
dsType at =
  case at of
    EVar _ -> at
    EApp f a -> EApp (dsType f) (dsType a)
    EOper t ies -> EOper (dsType t) [(i, dsType e) | (i, e) <- ies]
    EListish (LList [t]) -> tApp (tList (getSLocExpr at)) (dsType t)
    ETuple ts -> tApps (tupleConstr (getSLocExpr at) (length ts)) (map dsType ts)
    ESign t k -> ESign (dsType t) k
    EForall iks t -> EForall iks (dsType t)
    _ -> impossible

tConI :: SLoc -> String -> EType
tConI loc = tCon . mkIdentSLoc loc

tListI :: SLoc -> Ident
tListI loc = mkIdentSLoc loc "Data.List.[]"

tList :: SLoc -> EType
tList = tCon . tListI

tBool :: SLoc -> EType
tBool loc = tConI loc "Data.Bool_Type.Bool"

impossible :: --XHasCallStack =>
              forall a . a
impossible = error "impossible"

showTModule :: forall a . (a -> String) -> TModule a -> String
showTModule sh amdl =
  case amdl of
    TModule mn _ _ _ _ a -> "Tmodule " ++ showIdent mn ++ "\n" ++ sh a

{-
showValueTable :: ValueTable -> String
showValueTable vt =
  unlines $ take 5 [showIdent i ++ " : " ++ showExpr t | (i, [Entry _ t]) <- M.toList vt]
-}

-----------------------------------------------------

getFreeTyVars :: [EType] -> T [TyVar]
getFreeTyVars tys = T.do
  tys' <- T.mapM derefUVar tys
  T.return (freeTyVars tys')

getMetaTyVars :: [EType] -> T [TRef]
getMetaTyVars tys = T.do
  tys' <- T.mapM derefUVar tys
  T.return (metaTvs tys')

getEnvTypes :: T [EType]
getEnvTypes = gets (map entryType . concat . M.elems . valueTable)

{-
quantify :: [MetaTv] -> Rho -> T Sigma
-- Quantify over the specified type variables (all flexible)
quantify tvs ty = T.do
   T.mapM_ bind (tvs `zip` new_bndrs) -- 'bind' is just a cunning way
   ty' <- zonkType ty               -- of doing the substitution
   T.return (EForall new_bndrs_kind ty')
  where
    used_bndrs = tyVarBndrs ty -- Avoid quantified type variables in use
    new_bndrs = deleteFirstsBy eqIdent allBinders used_bndrs
    bind (tv, name) = writeTcRef tv (EVar name)
    new_bndrs_kind = map (\ i -> IdKind i undefined) new_bndrs

allBinders :: [Ident] -- a,b,..z, a1, b1,... z1, a2, b2,...
allBinders = [ mkIdent [chr x] | x <- [ord 'a' .. ord 'z'] ] ++
             [ mkIdent (chr x : showInt i) | i <- [1 ..], x <- [ord 'a' .. ord 'z']]
-}

skolemise :: --XHasCallStack =>
             Sigma -> T ([TyVar], Rho)
-- Performs deep skolemisation, returning the
-- skolem constants and the skolemised type
skolemise (EForall tvs ty) = T.do -- Rule PRPOLY
  sks1 <- T.mapM (newSkolemTyVar . idKindIdent) tvs
  (sks2, ty') <- skolemise (subst (zip (map idKindIdent tvs) (map EVar sks1)) ty)
  T.return (sks1 ++ sks2, ty')
skolemise t@(EApp _ _) | Just (arg_ty, res_ty) <- getArrow t = T.do -- Rule PRFUN
  (sks, res_ty') <- skolemise res_ty
  T.return (sks, arg_ty `tArrow` res_ty')
skolemise (EApp f a) = T.do
  (sks1, f') <- skolemise f
  (sks2, a') <- skolemise a
  T.return (sks1 ++ sks2, EApp f' a')
skolemise ty =
  T.return ([], ty) -- Rule PRMONO

-- Skolem tyvars are just identifiers that start with a uniq
newSkolemTyVar :: Ident -> T Ident
newSkolemTyVar tv = T.do
  uniq <- newUniq
  T.return (mkIdentSLoc (getSLocIdent tv) (showInt uniq ++ unIdent tv))

freeTyVars :: [EType] -> [TyVar]
-- Get the free TyVars from a type; no duplicates in result
freeTyVars = foldr (go []) []
  where
    go :: [TyVar] -- Ignore occurrences of bound type variables
       -> EType   -- Type to look at
       -> [TyVar] -- Accumulates result
       -> [TyVar]
    go bound (EVar tv) acc
      | elemBy eqIdent tv bound = acc
      | elemBy eqIdent tv acc = acc
      | otherwise = tv : acc
    go bound (EForall tvs ty) acc = go (map idKindIdent tvs ++ bound) ty acc
    go bound (EApp fun arg) acc = go bound fun (go bound arg acc)
    go _bound (EUVar _) acc = acc
    go _ _ _ = undefined

metaTvs :: [EType] -> [TRef]
-- Get the MetaTvs from a type; no duplicates in result
metaTvs tys = foldr go [] tys
  where
    go (EUVar tv) acc
      | elemBy eqInt tv acc = acc
      | otherwise = tv : acc
    go (EVar _) acc = acc
    go (EForall _ ty) acc = go ty acc
    go (EApp fun arg) acc = go fun (go arg acc)
    go _ _ = undefined

{-
tyVarBndrs :: Rho -> [TyVar]
-- Get all the binders used in ForAlls in the type, so that
-- when quantifying an outer for-all we can avoid these inner ones
tyVarBndrs ty = nubBy eqIdent (bndrs ty)
  where
    bndrs (EForall tvs body) = map idKindIdent tvs ++ bndrs body
    bndrs (EApp arg res) = bndrs arg ++ bndrs res
    bndrs (EVar _) = []
    bndrs _ = undefined

inferSigma :: Expr -> T (Expr, Sigma)
inferSigma e = T.do
  (e', exp_ty) <- inferRho e
  env_tys      <- getEnvTypes
  env_tvs      <- getMetaTyVars env_tys
  res_tvs      <- getMetaTyVars [exp_ty]
  let forall_tvs = deleteFirstsBy eqInt res_tvs env_tvs
  (e',) <$> quantify forall_tvs exp_ty
-}

checkSigma :: Expr -> Sigma -> T Expr
checkSigma expr sigma = T.do
  (skol_tvs, rho) <- skolemise sigma
  expr' <- tCheckExpr rho expr
  if null skol_tvs then
    -- Fast special case
    T.return expr'
   else T.do
    env_tys <- getEnvTypes
    esc_tvs <- getFreeTyVars (sigma : env_tys)
    let bad_tvs = filter (\ i -> elemBy eqIdent i esc_tvs) skol_tvs
    T.when (not (null bad_tvs)) $
      tcErrorTK (getSLocExpr expr) "not polymorphic enough"
    T.return expr'

subsCheckRho :: SLoc -> Sigma -> Rho -> T ()
subsCheckRho loc sigma1@(EForall _ _) rho2 = T.do -- Rule SPEC
  rho1 <- tInst sigma1
  subsCheckRho loc rho1 rho2
subsCheckRho loc rho1 rho2 | Just (a2, r2) <- getArrow rho2 = T.do -- Rule FUN
  (a1, r1) <- unArrow loc rho1
  subsCheckFun loc a1 r1 a2 r2
subsCheckRho loc rho1 rho2 | Just (a1, r1) <- getArrow rho1 = T.do -- Rule FUN
  (a2,r2) <- unArrow loc rho2
  subsCheckFun loc a1 r1 a2 r2
subsCheckRho loc tau1 tau2 -- Rule MONO
  = unify loc tau1 tau2 -- Revert to ordinary unification

subsCheckFun :: SLoc -> Sigma -> Rho -> Sigma -> Rho -> T ()
subsCheckFun loc a1 r1 a2 r2 = T.do
  subsCheck loc a2 a1
  subsCheckRho loc r1 r2

instSigma :: SLoc -> Sigma -> Expected -> T ()
instSigma loc t1 (Check t2) = subsCheckRho loc t1 t2
instSigma _   t1 (Infer r) = T.do
  t1' <- tInst t1
  tSetRefType r t1'

-----

solveConstraints :: T ()
solveConstraints = T.do
  cs <- gets constraints
  if null cs then
    T.return ()
   else T.do
    traceM "solveConstraints"
    traceM (unlines $ map (\ (i, t) -> showIdent i ++ " :: " ++ showExpr t) cs)
    T.return ()<|MERGE_RESOLUTION|>--- conflicted
+++ resolved
@@ -620,13 +620,8 @@
 -- Reset type variable and unification map
 tcReset :: T ()
 tcReset = T.do
-<<<<<<< HEAD
-  TC mn _ fx tenv senv venv ast _ m cs is es <- get
+  TC mn u fx tenv senv venv ast _ m cs is es <- get
   put (TC mn 0 fx tenv senv venv ast IM.empty m cs is es)
-=======
-  TC mn u fx tenv senv venv ast _ m <- get
-  put (TC mn u fx tenv senv venv ast IM.empty m)
->>>>>>> e1426d7f
 
 newUVar :: T EType
 newUVar = EUVar <$> newUniq
