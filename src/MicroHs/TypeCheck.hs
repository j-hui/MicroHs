--- conflicted
+++ resolved
@@ -175,17 +175,8 @@
 --getFSExps :: forall a . M.Map (TModule a) -> [([FixDef], [SynDef])]
 --getFSExps impMap = [ (fe, se) | TModule _ fe _ se _ _ <- M.elems impMap ]
 
-<<<<<<< HEAD
-expLookup :: Ident -> M.Map [Entry] -> Entry
-expLookup i m =
-  case M.lookup i m of
-    Just [e] -> e
-    Just _ -> errorMessage (getSLocIdent i) $ "ambiguous export " ++ showIdent i
-    Nothing -> expErr i
-=======
 expLookup :: Ident -> SymTab Entry -> Entry
 expLookup i m = either (errorMessage (getSLocIdent i)) id $ stLookup "export" i m
->>>>>>> 4bbe3fff
 
 tyQIdent :: Entry -> Ident
 tyQIdent (Entry (EVar qi) _) = qi
@@ -276,11 +267,7 @@
         syms (is, TModule mn _ tes _ _ _ ves _) =
           [ (v, [e]) | ValueExport i e    <- ves,                        v <- qns is mn i ] ++
           [ (v, [e]) | TypeExport  _ _ cs <- tes, ValueExport i e <- cs, v <- qns is mn i ]
-<<<<<<< HEAD
-      in  M.fromListWith union $ concatMap syms mdls
-=======
       in  stFromListWith (unionBy eqEntry) $ concatMap syms mdls
->>>>>>> 4bbe3fff
     allSyns =
       let
         syns (_, TModule _ _ _ ses _ _ _ _) = ses
@@ -288,13 +275,8 @@
     allTypes :: TypeTable
     allTypes =
       let
-<<<<<<< HEAD
         types (is, TModule mn _ tes _ _ _ _ _) = [ (v, [e]) | TypeExport i e _ <- tes, v <- qns is mn i ]
-      in M.fromListWith union $ concatMap types mdls
-=======
-        types (is, TModule mn _ tes _ _ _) = [ (v, [e]) | TypeExport i e _ <- tes, v <- qns is mn i ]
       in stFromListWith (unionBy eqEntry) $ concatMap types mdls
->>>>>>> 4bbe3fff
     allFixes =
       let
         fixes (_, TModule _ fes _ _ _ _ _ _) = fes
@@ -494,15 +476,9 @@
 initTC mn fs ts ss cs is vs as =
 --  trace ("initTC " ++ show (ts, vs)) $
   let
-<<<<<<< HEAD
-    xts = foldr (uncurry M.insert) ts primTypes
-    xvs = foldr (uncurry M.insert) vs primValues
-  in TC mn 1 fs xts ss xvs as IM.empty TCExpr cs is []
-=======
     xts = foldr (uncurry stInsertGlb) ts primTypes
     xvs = foldr (uncurry stInsertGlb) vs primValues
-  in TC mn 1 fs xts ss xvs as IM.empty TCExpr
->>>>>>> 4bbe3fff
+  in TC mn 1 fs xts ss xvs as IM.empty TCExpr cs is []
 
 kTypeS :: EType
 kTypeS = kType
@@ -756,12 +732,9 @@
            String -> String -> Ident -> T (Expr, EType)
 tLookup msg0 msgN i = T.do
   env <- gets valueTable
-<<<<<<< HEAD
-  case M.lookup i env of
-    Nothing -> tcError (getSLocIdent i) $ msg0 ++ ": " ++ showIdent i
-               -- ++ "\n" ++ show (map (unIdent . fst) (M.toList env))
-    Just [Entry e s] -> T.return (setSLocExpr (getSLocIdent i) e, s)
-    Just _ -> tcError (getSLocIdent i) $ msgN ++ ": " ++ showIdent i
+  case stLookup msg i env of
+    Right (Entry e s) -> T.return (setSLocExpr (getSLocIdent i) e, s)
+    Left            e -> tcError (getSLocIdent i) e
 
 tLookupV :: --XHasCallStack =>
            Ident -> T (Expr, EType)
@@ -797,22 +770,6 @@
   addConstraint "from tDict " (d, ctx')
   tDict (EApp ae (EVar d), t)
 tDict at = T.return at
-=======
-  case stLookup msg i env of
-    Right (Entry e s) -> T.return (setSLocExpr (getSLocIdent i) e, s)
-    Left            e -> tcError (getSLocIdent i) e
-
-tInst :: EType -> T EType
-tInst as =
-  case as of
-    EForall vks t ->
-      if null vks then T.return t
-      else T.do
-        let vs = map idKindIdent vks
-        us <- T.mapM (const newUVar) vks
-        T.return (subst (zip vs us) t)
-    t -> T.return t
->>>>>>> 4bbe3fff
 
 extValE :: --XHasCallStack =>
            Ident -> EType -> Expr -> T ()
@@ -1937,7 +1894,6 @@
   subsCheckFun loc exp1 a1 r1 a2 r2
 subsCheckRho loc exp1 rho1 rho2 | Just (a1, r1) <- getArrow rho1 = T.do -- Rule FUN
   (a2,r2) <- unArrow loc rho2
-<<<<<<< HEAD
   subsCheckFun loc exp1 a1 r1 a2 r2
 subsCheckRho loc exp1 tau1 tau2 = T.do  -- Rule MONO
   unify loc tau1 tau2 -- Revert to ordinary unification
@@ -2136,21 +2092,6 @@
       tcError (getSLocIdent i) $ "Cannot satisfy constraint: " ++ showExpr t'
       --traceM $ "Cannot satisfy constraint: " ++ showExpr t'
       --T.return ()
-=======
-  subsCheckFun loc a1 r1 a2 r2
-subsCheckRho loc tau1 tau2 -- Rule MONO
-  = unify loc tau1 tau2 -- Revert to ordinary unification
-
-subsCheckFun :: SLoc -> Sigma -> Rho -> Sigma -> Rho -> T ()
-subsCheckFun loc a1 r1 a2 r2 = T.do
-  subsCheck loc a2 a1
-  subsCheckRho loc r1 r2
-
-instSigma :: SLoc -> Sigma -> Expected -> T ()
-instSigma loc t1 (Check t2) = subsCheckRho loc t1 t2
-instSigma _   t1 (Infer r) = T.do
-  t1' <- tInst t1
-  tSetRefType r t1'
 
 ---------------------
 
@@ -2183,5 +2124,4 @@
 
 -- XXX Use insertWith to follow Haskell semantics.
 stInsertGlb :: forall a . Ident -> [a] -> SymTab a -> SymTab a
-stInsertGlb i as (SymTab genv lenv) = SymTab (M.insert i as genv) lenv
->>>>>>> 4bbe3fff
+stInsertGlb i as (SymTab genv lenv) = SymTab (M.insert i as genv) lenv