-- Copyright 2023 Lennart Augustsson
-- See LICENSE file for full license.
{-# OPTIONS_GHC -Wno-incomplete-uni-patterns -Wno-unused-imports #-}
module MicroHs.TypeCheck(
  typeCheck,
  TModule(..), showTModule,
  impossible
  ) where
import Prelude
import Data.List
import Data.Maybe
import qualified Data.IntMap as IM
import MicroHs.TCMonad as T
import qualified MicroHs.IdentMap as M
import MicroHs.Ident
import MicroHs.Expr
--Ximport Compat
--Ximport GHC.Stack
--Ximport Debug.Trace

data TModule a = TModule IdentModule [FixDef] [TypeExport] [SynDef] [ValueExport] a
  --Xderiving (Show)

data TypeExport = TypeExport Ident Entry [ValueExport]
  --Xderiving (Show)

data ValueExport = ValueExport Ident Entry
  --Xderiving (Show)

type FixDef = (Ident, Fixity)
type SynDef = (Ident, ETypeScheme)

data Entry = Entry Expr ETypeScheme
  --Xderiving(Show)

type ValueTable = M.Map [Entry]
type TypeTable  = M.Map [Entry]
type KindTable  = M.Map [Entry]
type SynTable   = M.Map ETypeScheme
type FixTable   = M.Map Fixity

typeCheck :: forall a . [(ImportSpec, TModule a)] -> EModule -> TModule [EDef]
typeCheck aimps (EModule mn exps defs) =
--  trace (show amdl) $
  let
    imps = map filterImports aimps
    (fs, ts, ss, vs) = mkTables imps
  in case tcRun (tcDefs defs) (initTC mn fs ts ss vs) of
       (tds, tcs) ->
         let
           thisMdl = (mn, mkTModule mn tds impossible)
           impMdls = [(fromMaybe m mm, tm) | (ImportSpec _ m mm _, tm) <- imps]
           impMap = M.fromList [(i, m) | (i, m) <- thisMdl : impMdls]
           (texps, sexps, vexps) =
             unzip3 $ map (getTVExps impMap (typeTable tcs) (synTable tcs) (valueTable tcs)) exps
{-
         in  TModule mn [] (concat texps) (concat sexps) (concat vexps) tds
           (texps, vexps) =
             unzip $ map (getTVExps impMap (typeTable tcs) (valueTable tcs)) exps
           (fexps, sexps) = unzip $ getFSExps impMap
-}
           fexps = [ fe | TModule _ fe _ _ _ _ <- M.elems impMap ]
         in  TModule mn (nubBy (eqIdent `on` fst) (concat fexps)) (concat texps) (concat sexps) (concat vexps) tds

filterImports :: forall a . (ImportSpec, TModule a) -> (ImportSpec, TModule a)
filterImports it@(ImportSpec _ _ _ Nothing, _) = it
filterImports (imp@(ImportSpec _ _ _ (Just (hide, is))), TModule mn fx ts ss vs a) =
  let
    keep x xs = elemBy eqIdent x xs `neBool` hide
    ivs = [ i | ImpValue i <- is ]
    vs' = filter (\ (ValueExport i _) -> keep i ivs) vs
    cts = [ i | ImpTypeCon i <- is ]
    its = [ i | ImpType i <- is ] ++ cts
    ts' = map (\ te@(TypeExport i e _) -> if keep i cts then te else TypeExport i e []) $
          filter (\ (TypeExport i _ _) -> keep i its) ts
  in
    --trace (show (ts, vs)) $
    (imp, TModule mn fx ts' ss vs' a)

-- Type and value exports
getTVExps :: forall a . M.Map (TModule a) -> TypeTable -> SynTable -> ValueTable -> ExportItem ->
           ([TypeExport], [SynDef], [ValueExport])
getTVExps impMap _ _ _ (ExpModule m) =
  case M.lookup m impMap of
    Just (TModule _ _ te se ve _) -> (te, se, ve)
--    Just (TModule _ _ te _ ve _) -> (te, ve)
    _ -> expErr m
getTVExps _ tys _ vals (ExpTypeCon i) =
  let
    e = expLookup i tys
    qi = tyQIdent e
  in ([TypeExport i e $ constrsOf qi (M.toList vals)], [], [])
getTVExps _ tys syns _ (ExpType i) =
  let
    e = expLookup i tys
    qi = tyQIdent e
    se = case M.lookup qi syns of
           Nothing -> []
           Just ts -> [(qi, ts)]
  in ([TypeExport i e []], se, [])
--  in ([TypeExport i e []], [])
getTVExps _ _ _ vals (ExpValue i) =
    ([], [], [ValueExport i (expLookup i vals)])

-- Export all fixities and synonyms.
-- The synonyms might be needed, and the fixities are harmless
--getFSExps :: forall a . M.Map (TModule a) -> [([FixDef], [SynDef])]
--getFSExps impMap = [ (fe, se) | TModule _ fe _ se _ _ <- M.elems impMap ]

expLookup :: Ident -> M.Map [Entry] -> Entry
expLookup i m =
  case M.lookup i m of
    Just [e] -> e
    Just _ -> errorMessage (getSLocIdent i) $ ": Ambiguous export " ++ showIdent i
    Nothing -> expErr i

tyQIdent :: Entry -> Ident
tyQIdent (Entry (EVar qi) _) = qi
tyQIdent _ = error "tyQIdent"

constrsOf :: Ident -> [(Ident, [Entry])] -> [ValueExport]
constrsOf qi ies =
  [ ValueExport i e | (i, es) <- ies, e@(Entry (ECon _) t) <- es, eqIdent (retTyCon t) qi ]

retTyCon :: EType -> Ident
retTyCon (EForall _ t) = retTyCon t
retTyCon t =
  case getArrow t of
    Nothing -> getAppCon t
    Just (_, a) -> retTyCon a

getAppCon :: EType -> Ident
getAppCon (EVar i) = i
getAppCon (EApp f _) = getAppCon f
getAppCon _ = error "getAppCon"

eVarI :: SLoc -> String -> Expr
eVarI loc = EVar . mkIdentSLoc loc

--tcExpErr :: forall a . Ident -> T a
--tcExpErr i = tcError (getSLocIdent i) $ ": export undefined " ++ showIdent i

expErr :: forall a . Ident -> a
expErr i = errorMessage (getSLocIdent i) $ ": export undefined " ++ showIdent i

mkTModule :: forall a . IdentModule -> [EDef] -> a -> TModule a
mkTModule mn tds a =
  let
    con ci it vks (ic, ts) =
      let
        e = ECon $ ConData ci (qualIdent mn ic)
      in ValueExport ic $ Entry e (EForall vks (foldr tArrow (tApps (qualIdent mn it) (map tVarK vks)) ts))
    cons i vks cs =
      let
        ci = [ (qualIdent mn c, length ts) | (c, ts) <- cs ]
      in map (con ci i vks) cs
    conn it vks ic t =
      let
        e = ECon $ ConNew (qualIdent mn ic)
      in [ValueExport ic $ Entry e (EForall vks (tArrow t (tApps (qualIdent mn it) (map tVarK vks))))]
    tentry i vks kret = Entry (EVar (qualIdent mn i)) (lhsKind vks kret)
    ves = [ ValueExport i (Entry (EVar (qualIdent mn i)) ts) | Sign i ts <- tds ]
    tes =
      [ TypeExport i (tentry i vks kType) (cons i vks cs)  | Data    (i, vks) cs  <- tds ] ++
      [ TypeExport i (tentry i vks kType) (conn i vks c t) | Newtype (i, vks) c t <- tds ] ++
      [ TypeExport i (tentry i vks kType) []               | Type    (i, vks) _   <- tds ]   -- XXX kType is wrong
    ses = [ (qualIdent mn i, EForall vs t) | Type (i, vs) t  <- tds ]
    fes = [ (qualIdent mn i, fx) | Infix fx is <- tds, i <- is ]
  in  TModule mn fes tes ses ves a

mkTables :: forall a . [(ImportSpec, TModule a)] -> (FixTable, TypeTable, SynTable, ValueTable)
mkTables mdls =
  let
    qns aisp mn i =
      case aisp of
        ImportSpec q _ mas _ ->
          let
            m = fromMaybe mn mas
          in  if q then [qualIdent m i] else [i, qualIdent m i]
    allValues :: ValueTable
    allValues =
      let
        syms arg =
          case arg of
            (is, TModule mn _ tes _ ves _) ->
              [ (v, [e]) | ValueExport i e    <- ves,                        v <- qns is mn i ] ++
              [ (v, [e]) | TypeExport  _ _ cs <- tes, ValueExport i e <- cs, v <- qns is mn i ]
      in  M.fromListWith (unionBy eqEntry) $ concatMap syms mdls
    allSyns =
      let
        syns arg =
          case arg of
            (_, TModule _ _ _ ses _ _) -> [ (i, x) | (i, x) <- ses ]
      in  M.fromList (concatMap syns mdls)
    allTypes :: TypeTable
    allTypes =
      let
        types arg =
          case arg of
            (is, TModule mn _ tes _ _ _) -> [ (v, [e]) | TypeExport i e _ <- tes, v <- qns is mn i ]
      in M.fromListWith (unionBy eqEntry) $ concatMap types mdls
    allFixes =
      let
        fixes (_, TModule _ fes _ _ _ _) = fes
      in M.fromList (concatMap fixes mdls)
  in  (allFixes, allTypes, allSyns, allValues)

eqEntry :: Entry -> Entry -> Bool
eqEntry x y =
  case x of
    Entry ix _ ->
      case y of
        Entry iy _ -> eqIdent (getIdent ix) (getIdent iy)

getIdent :: Expr -> Ident
getIdent ae =
  case ae of
    EVar i -> i
    ECon c -> conIdent c
    _ -> impossible

--------------------------

type Typed a = (a, EType)

data TCState = TC IdentModule Int FixTable TypeTable SynTable ValueTable (IM.IntMap EType)
  --Xderiving (Show)

typeTable :: TCState -> TypeTable
typeTable (TC _ _ _ tt _ _ _) = tt

valueTable :: TCState -> ValueTable
valueTable (TC _ _ _ _ _ vt _) = vt

synTable :: TCState -> SynTable
synTable (TC _ _ _ _ st _ _) = st

fixTable :: TCState -> FixTable
fixTable (TC _ _ ft _ _ _ _) = ft

uvarSubst :: TCState -> IM.IntMap EType
uvarSubst (TC _ _ _ _ _ _ sub) = sub

moduleName :: TCState -> IdentModule
moduleName (TC mn _ _ _ _ _ _) = mn

putValueTable :: ValueTable -> T ()
putValueTable venv = T.do
  TC mn n fx tenv senv _ m <- get
  put (TC mn n fx tenv senv venv m)

putTypeTable :: TypeTable -> T ()
putTypeTable tenv = T.do
  TC mn n fx _ senv venv m <- get
  put (TC mn n fx tenv senv venv m)

putSynTable :: SynTable -> T ()
putSynTable senv = T.do
  TC mn n fx tenv _ venv m <- get
  put (TC mn n fx tenv senv venv m)

-- Use the type table as the value table, and the primKind table as the type table.
withTypeTable :: forall a . T a -> T a
withTypeTable ta = T.do
  TC mn n fx tt st vt m <- get
  put (TC mn n fx primKindTable M.empty tt m)
  a <- ta
  TC mnr nr _ _ _ ttr mr <- get
  put (TC mnr nr fx ttr st vt mr)
  T.return a

initTC :: IdentModule -> FixTable -> TypeTable -> SynTable -> ValueTable -> TCState
initTC mn fs ts ss vs =
--  trace ("initTC " ++ show (ts, vs)) $
  let
    xts = foldr (uncurry M.insert) ts primTypes
    xvs = foldr (uncurry M.insert) vs primValues
  in TC mn 1 fs xts ss xvs IM.empty

kTypeS :: ETypeScheme
kTypeS = kType

kTypeTypeS :: ETypeScheme
kTypeTypeS = kArrow kType kType

kTypeTypeTypeS :: ETypeScheme
kTypeTypeTypeS = kArrow kType $ kArrow kType kType

builtinLoc :: SLoc
builtinLoc = SLoc "builtin" 0 0

mkIdentB :: String -> Ident
mkIdentB = mkIdentSLoc builtinLoc

primKindTable :: KindTable
primKindTable =
  let
    entry i = Entry (EVar (mkIdentB i))
  in M.fromList [
       -- The kinds are wired in (for now)
       (mkIdentB "Primitives.Type", [entry "Primitives.Type" kTypeS]),
       (mkIdentB "Type",            [entry "Primitives.Type" kTypeS]),
       (mkIdentB "Primitives.->",   [entry "Primitives.->"   kTypeTypeTypeS]),
       (mkIdentB "->",              [entry "Primitives.->"   kTypeTypeTypeS])
       ]

primTypes :: [(Ident, [Entry])]
primTypes =
  let
    entry i = Entry (EVar (mkIdentB i))
    tuple n =
      let
        i = tupleConstr builtinLoc n
      in  (i, [entry (unIdent i) $ foldr kArrow kType (replicate n kType)])
  in  
<<<<<<< HEAD
      [(mkIdent "IO",     [entry "Primitives.IO"       kTypeTypeS]),
       (mkIdent "->",     [entry "Primitives.->"       kTypeTypeTypeS]),
       (mkIdent "Int",    [entry "Primitives.Int"      kTypeS]),
       (mkIdent "Double", [entry "Primitives.Double"   kTypeS]),
       (mkIdent "Word",   [entry "Primitives.Word"     kTypeS]),
       (mkIdent "Char",   [entry "Primitives.Char"     kTypeS]),
       (mkIdent "Handle", [entry "Primitives.Handle"   kTypeS]),
       (mkIdent "Any",    [entry "Primitives.Any"      kTypeS]),
       (mkIdent "String", [entry "Data.Char.String"    kTypeS]),
       (mkIdent "[]",     [entry "Data.List.[]"        kTypeTypeS]),
       (mkIdent "()",     [entry "Data.Tuple.()"       kTypeS]),
       (mkIdent "Bool",   [entry "Data.Bool_Type.Bool" kTypeS])] ++
=======
      [
       -- The function arrow is bothersome to define in Primtives, so keep it here.
       (mkIdentB "->",           [entry "Primitives.->"       kTypeTypeTypeS]),
       -- Primitives.hs uses the type [], and it's annoying to fix that.
       (mkIdentB "Data.List.[]", [entry "Data.List.[]"        kTypeTypeS])
      ] ++
>>>>>>> 2ff4d2eb
      map tuple (enumFromTo 2 10)

primValues :: [(Ident, [Entry])]
primValues =
  let
    tuple n =
      let
        c = tupleConstr builtinLoc n
        vks = [IdKind (mkIdent ("a" ++ showInt i)) kType | i <- enumFromTo 1 n]
        ts = map tVarK vks
        r = tApps c ts
      in  (c, [Entry (ECon $ ConData [(c, n)] c) $ EForall vks $ foldr tArrow r ts ])
  in  map tuple (enumFromTo 2 10)

type T a = TC TCState a

tCon :: Ident -> EType
tCon = EVar

tVarK :: IdKind -> EType
tVarK (IdKind i _) = EVar i

tApp :: EType -> EType -> EType
tApp = EApp

tApps :: Ident -> [EType] -> EType
tApps i ts = foldl tApp (tCon i) ts

tArrow :: EType -> EType -> EType
tArrow a r = tApp (tApp (tConI builtinLoc "Primitives.->") a) r

kArrow :: EKind -> EKind -> EKind
kArrow = tArrow

getArrow :: EType -> Maybe (EType, EType)
getArrow (EApp (EApp (EVar n) a) b) =
  if eqIdent n (mkIdent "->") || eqIdent n (mkIdent "Primitives.->") then Just (a, b) else Nothing
getArrow _ = Nothing

addUVar :: Int -> EType -> T ()
addUVar i t = T.do
  let
    add = T.do
      TC mn n fx tenv senv venv sub <- get
      put (TC mn n fx tenv senv venv (IM.insert i t sub))
  case t of
    EUVar j -> if i == j then T.return () else add
    _ -> add

munify :: --XHasCallStack =>
          SLoc -> Maybe EType -> EType -> T ()
munify _ Nothing _ = T.return ()
munify loc (Just a) b = unify loc a b

expandType :: --XHasCallStack =>
              EType -> T EType
expandType at = T.do
  tt <- derefUVar at
  expandSyn tt

expandSyn :: --XHasCallStack =>
             EType -> T EType
expandSyn at =
  let
    syn ts t =
      case t of
        EApp f a -> T.do
          aa <- expandSyn a
          syn (aa:ts) f
        EVar i -> T.do
          syns <- gets synTable
          case M.lookup i syns of
            Nothing -> T.return $ foldl tApp t ts
            Just (EForall vks tt) ->
              if length vks /= length ts then tcError (getSLocIdent i) $ ": bad synonym use: " --X ++ show (i, vks, ts)
              else expandSyn $ subst (zip (map idKindIdent vks) ts) tt
            Just _ -> impossible
        EUVar _ -> T.return $ foldl tApp t ts
        ESign a _ -> expandSyn a   -- Throw away signatures, they don't affect unification
        EForall iks tt | null ts -> EForall iks <$> expandSyn tt
        _ -> impossible
  in syn [] at

derefUVar :: EType -> T EType
derefUVar at =
  case at of
    EApp f a -> T.do
      fx <- derefUVar f
      ax <- derefUVar a
      T.return $ EApp fx ax
    EUVar i -> T.do
      sub <- gets uvarSubst
      case IM.lookup i sub of
        Nothing -> T.return at
        Just t -> derefUVar t
    EVar _ -> T.return at
    ESign t k -> flip ESign k <$> derefUVar t
    EForall iks t -> EForall iks <$> derefUVar t
    _ -> impossible

unify :: --XHasCallStack =>
         SLoc -> EType -> EType -> T ()
unify loc a b = T.do
--  traceM ("unify1 " ++ showExpr a ++ " = " ++ showExpr b)
  aa <- expandType a
  bb <- expandType b
--  traceM ("unify2 " ++ showExpr aa ++ " = " ++ showExpr bb)
  unifyR loc aa bb

-- XXX should do occur check
unifyR :: --XHasCallStack =>
          SLoc -> EType -> EType -> T ()
unifyR loc a b = T.do
  let
    bad = tcError loc $ "Cannot unify " ++ showExpr a ++ " and " ++ showExpr b ++ "\n"
  case a of
    EVar ia ->
      case b of
        EVar ib  -> if eqIdent ia ib then T.return () else bad
        EApp _ _ -> bad
        EUVar i  -> addUVar i a
        _        -> impossible
    EApp fa xa ->
      case b of
        EVar _     -> bad
        EApp fb xb -> T.do { unify loc fa fb; unify loc xa xb }
        EUVar i    -> addUVar i a
        _          ->
          --trace ("impossible unify " ++ showExpr a ++ " = " ++ showExpr b) $
          impossible
    EUVar i -> addUVar i b
    _ -> impossible

unMType :: Maybe EType -> T EType
unMType mt =
  case mt of
    Nothing -> newUVar
    Just t -> T.return t

-- Reset type variable and unification map
tcReset :: T ()
tcReset = T.do
  TC mn _ fx tenv senv venv _ <- get
  put (TC mn 0 fx tenv senv venv IM.empty)

newUVar :: T EType
newUVar = T.do
  TC mn n fx tenv senv venv sub <- get
  put (TC mn (n+1) fx tenv senv venv sub)
  T.return (EUVar n)

tLookupInst :: --XHasCallStack =>
               String -> Ident -> T (Expr, EType)
tLookupInst msg i = T.do
  (e, s) <- tLookup msg i
--  traceM ("lookup " ++ show (i, s))
  t <- tInst s
  T.return (e, t)

tLookup :: --XHasCallStack =>
           String -> Ident -> T (Expr, ETypeScheme)
tLookup msg i = T.do
  env <- gets valueTable
  case M.lookup i env of
    Nothing -> tcError (getSLocIdent i) $ ": undefined " ++ msg ++ ": " ++ showIdent i
               -- ++ "\n" ++ show env ;
    Just [Entry e s] -> T.return (setSLocExpr (getSLocIdent i) e, s)
    Just _ -> tcError (getSLocIdent i) $ ": ambiguous " ++ showIdent i

tInst :: ETypeScheme -> T EType
tInst as =
  case as of
    EForall vks t ->
      if null vks then T.return t
      else T.do
        let vs = map idKindIdent vks
        us <- T.mapM (const newUVar) (replicate (length vs) ())
        T.return (subst (zip vs us) t)
    t -> T.return t

extValE :: --XHasCallStack =>
           Ident -> ETypeScheme -> Expr -> T ()
extValE i t e = T.do
  venv <- gets valueTable
  putValueTable (M.insert i [Entry e t] venv)

extQVal :: --XHasCallStack =>
           Ident -> ETypeScheme -> T ()
extQVal i t = T.do
  mn <- gets moduleName
  extValE i t (EVar $ qualIdent mn i)

extVal :: --XHasCallStack =>
          Ident -> ETypeScheme -> T ()
extVal i t = extValE i t $ EVar i

extVals :: --XHasCallStack =>
           [(Ident, ETypeScheme)] -> T ()
extVals = T.mapM_ (uncurry extVal)

extTyp :: Ident -> ETypeScheme -> T ()
extTyp i t = T.do
  tenv <- gets typeTable
  putTypeTable (M.insert i [Entry (EVar i) t] tenv)

extTyps :: [(Ident, ETypeScheme)] -> T ()
extTyps = T.mapM_ (uncurry extTyp)

extSyn :: Ident -> ETypeScheme -> T ()
extSyn i t = T.do
  senv <- gets synTable
  putSynTable (M.insert i t senv)

extFix :: Ident -> Fixity -> T ()
extFix i fx = T.do
  TC mn n fenv tenv senv venv sub <- get
  put $ TC mn n (M.insert i fx fenv) tenv senv venv sub
  T.return ()

withExtVal :: forall a . --XHasCallStack =>
              Ident -> ETypeScheme -> T a -> T a
withExtVal i t ta = T.do
  venv <- gets valueTable
  extVal i t
  a <- ta
  putValueTable venv
  T.return a

withExtVals :: forall a . --XHasCallStack =>
               [(Ident, ETypeScheme)] -> T a -> T a
withExtVals env ta = T.do
  venv <- gets valueTable
  extVals env
  a <- ta
  putValueTable venv
  T.return a

withExtTyps :: forall a . [IdKind] -> T a -> T a
withExtTyps iks ta = T.do
  let env = map (\ (IdKind v k) -> (v, k)) iks
  venv <- gets typeTable
  extTyps env
  a <- ta
  putTypeTable venv
  T.return a

tcDefs :: [EDef] -> T [EDef]
tcDefs ds = T.do
  T.mapM_ tcAddInfix ds
  dst <- tcDefsType ds
  T.mapM_ addTypeSyn dst
  tcDefsValue dst

tcAddInfix :: EDef -> T ()
tcAddInfix (Infix fx is) = T.do
  mn <- gets moduleName
  T.mapM_ (\ i -> extFix (qualIdent mn i) fx) is
tcAddInfix _ = T.return ()

tcDefsType :: [EDef] -> T [EDef]
tcDefsType ds = withTypeTable $ T.do
  dsk <- T.mapM tcDefKind ds                     -- Check&rename kinds in all type definitions
  T.mapM_ addTypeKind dsk                        -- Add the kind of each type to the environment
  T.mapM tcDefType dsk

tcDefKind :: EDef -> T EDef
tcDefKind adef = T.do
  tcReset
  case adef of
    Data    (i, vks) cs  -> withVks vks kType $ \ vvks _  -> T.return $ Data    (i, vvks) cs
    Newtype (i, vks) c t -> withVks vks kType $ \ vvks _  -> T.return $ Newtype (i, vvks) c t
    Type    (i, vks) at  ->
      case at of
        ESign t k        -> withVks vks k     $ \ vvks kr -> T.return $ Type    (i, vvks) (ESign t kr)
        _                -> withVks vks kType $ \ vvks _  -> T.return $ Type    (i, vvks) at
    _                    -> T.return adef

-- Check&rename the given kinds, apply reconstruction at the end
withVks :: forall a . [IdKind] -> EKind -> ([IdKind] -> EKind -> T a) -> T a
withVks vks kr fun = T.do
  (nvks, nkr) <-
    withTypeTable $ T.do
      let
        loop r [] = T.do
          (kkr, _) <- tcTypeT Nothing kr
          T.return (reverse r, kkr)
        loop r (IdKind i k : iks) = T.do
          (kk, _) <- tcTypeT Nothing k
          withExtVal i kk $ loop (IdKind i kk : r) iks
      loop [] vks
  fun nvks nkr

addTypeKind :: EDef -> T ()
addTypeKind adef = T.do
  tcReset
  case adef of
    Data    lhs _   -> addLHSKind lhs kType
    Newtype lhs _ _ -> addLHSKind lhs kType
    Type    lhs t   -> addLHSKind lhs (getTypeKind t)
    _               -> T.return ()

getTypeKind :: EType -> EKind
getTypeKind (ESign _ k) = k
getTypeKind _ = kType

addLHSKind :: LHS -> EKind -> T ()
addLHSKind (i, vks) kret =
--  trace ("addLHSKind " ++ showIdent i ++ " :: " ++ showExpr (lhsKind vks kret)) $
  extQVal i (lhsKind vks kret)

lhsKind :: [IdKind] -> EKind -> EKind
lhsKind vks kret = foldr (\ (IdKind _ k) -> kArrow k) kret vks

-- Add type synonyms to the value table
addTypeSyn :: EDef -> T ()
addTypeSyn adef =
  case adef of
    Type (i, vs) t -> T.do
      extSyn i (EForall vs t)
      mn <- gets moduleName
      extSyn (qualIdent mn i) (EForall vs t)
    _ -> T.return ()

tcDefType :: EDef -> T EDef
tcDefType d = T.do
  tcReset
  case d of
    Data    lhs cs   -> Data    lhs   <$> withVars (snd lhs) (T.mapM tcConstr cs)
    Newtype lhs c  t -> Newtype lhs c <$> withVars (snd lhs) (fst <$> tcTypeT (Just kType) t)
    Type    lhs    t -> Type    lhs   <$> withVars (snd lhs) (fst <$> tcTypeT Nothing t)
    Sign    i      t -> (Sign    i   . fst) <$> tcTypeT (Just kType) t
    ForImp  ie i   t -> (ForImp ie i . fst) <$> tcTypeT (Just kType) t
    _ -> T.return d

withVars :: forall a . [IdKind] -> T a -> T a
withVars aiks ta =
  case aiks of
    [] -> ta
    IdKind i k : iks -> T.do
      withExtVal i k $ withVars iks ta

tcConstr :: Constr -> T Constr
tcConstr (i, ts) = (i,) <$> T.mapM (\ t -> fst <$> tcTypeT (Just kType) t) ts

tcDefsValue :: [EDef] -> T [EDef]
tcDefsValue ds = T.do
  T.mapM_ addValueType ds
  T.mapM (\ d -> T.do { tcReset; tcDefValue d}) ds

addValueType :: EDef -> T ()
addValueType adef = T.do
  mn <- gets moduleName
  case adef of
    Sign i t -> T.do
      extQVal i t
      extVal (qualIdent mn i) t
    Data (i, vks) cs -> T.do
      let
        cti = [ (qualIdent mn c, length ts) | (c, ts) <- cs ]
        tret = foldl tApp (tCon (qualIdent mn i)) (map tVarK vks)
        addCon (c, ts) =
          extValE c (EForall vks $ foldr tArrow tret ts) (ECon $ ConData cti (qualIdent mn c))
      T.mapM_ addCon cs
    Newtype (i, vks) c t -> T.do
      let
        tret = foldl tApp (tCon (qualIdent mn i)) (map tVarK vks)
      extValE c (EForall vks $ tArrow t tret) (ECon $ ConNew (qualIdent mn c))
    ForImp _ i t -> T.do
      extQVal i t
      extVal (qualIdent mn i) t
    _ -> T.return ()

unForall :: EType -> ([IdKind], EType)
unForall (EForall iks t) = (iks, t)
unForall t = ([], t)

tcDefValue :: --XHasCallStack =>
              EDef -> T EDef
tcDefValue adef =
  case adef of
    Fcn i eqns -> T.do
--      traceM $ "tcDefValue: " ++ showLHS (i, vs) ++ " = " ++ showExpr rhs
      (_, tt) <- tLookup "no type signature" i
      let (iks, tfn) = unForall tt
      mn <- gets moduleName
      teqns <- withExtTyps iks $ tcEqns tfn eqns
      T.return $ Fcn (qualIdent mn i) teqns
    ForImp ie i t -> T.do
      mn <- gets moduleName
      T.return (ForImp ie (qualIdent mn i) t)
    _ -> T.return adef

-- Kind check a type while already in type checking mode
tcTypeT :: --XHasCallStack =>
           Maybe EKind -> EType -> T (Typed EType)
tcTypeT mk = tcExpr mk . dsType

-- Kind check a type while in value checking mode
tcType :: --XHasCallStack =>
          Maybe EKind -> EType -> T (Typed EType)
tcType mk = withTypeTable . tcTypeT mk

{-
-- Sort check a kind while already in type cheking mode
tcKind :: --XHasCallStack =>
          EKind -> T EKind
tcKind e = fst <$> withTypeTable (tcType (Just kType) e)
-}

tcExpr :: --XHasCallStack =>
          Maybe EType -> Expr -> T (Typed Expr)
tcExpr mt ae = T.do
--  traceM ("tcExpr enter: " ++ showExpr ae ++ " :: " ++ showMaybe showExpr mt)
  r <- tcExprR mt ae
--  t <- expandType (snd r)
--  traceM ("tcExpr exit: " ++ showExpr (fst r) ++ " :: " ++ showExpr t)
  T.return r
tcExprR :: --XHasCallStack =>
           Maybe EType -> Expr -> T (Typed Expr)
tcExprR mt ae =
  let { loc = getSLocExpr ae } in
  case ae of
    EVar i ->
      if isUnderscore i then
        -- this only happens with patterns translated into expressions
        (ae,) <$> newUVar
      else T.do
        (e, t) <- tLookupInst "variable" i
        case mt of
          Just tu@(EForall _ tt) -> T.do
            unify loc tt t  -- XXX is this really sufficient?
            T.return (e, tu)
          _ -> T.do
            munify loc mt t
            T.return (e, t)
    EApp f a -> T.do
      (ef, tf) <- tcExpr Nothing f
      (ta, tr) <- unArrow loc tf
      (ea, _) <- tcExpr (Just ta) a
      munify loc mt tr
      T.return (EApp ef ea, tr)
{- slower and uses more memory
      (ea, ta) <- tcExpr Nothing a
      tr <- unMType mt
      (ef, _) <- tcExpr (Just (tArrow ta tr)) f
      T.return (EApp ef ea, tr)
-}
    EOper e ies -> tcOper mt e ies
    ELam is e -> tcExprLam mt is e
    ELit loc' l -> tcLit mt loc' l
    ECase a arms -> T.do
      (ea, ta) <- tcExpr Nothing a
      tt <- unMType mt
      earms <- T.mapM (tcArm tt ta) arms
      T.return (ECase ea earms, tt)
    ELet bs a -> tcBinds bs $ \ ebs -> T.do { (ea, ta) <- tcExpr mt a; T.return (ELet ebs ea, ta) }
    ETuple es -> T.do
      let
        n = length es
      (ees, tes) <- T.fmap unzip (T.mapM (tcExpr Nothing) es)
      let
        ttup = tApps (tupleConstr loc n) tes
      munify loc mt ttup
      T.return (ETuple ees, ttup)
    EDo mmn ass -> T.do
      case ass of
        [] -> impossible
        [as] ->
          case as of
            SThen a -> tcExpr mt a
            _ -> tcError loc $ "bad do "
        as : ss -> T.do
          case as of
            SBind p a -> T.do
              let
                sbind = maybe (mkIdentSLoc loc ">>=") (\ mn -> qualIdent mn (mkIdentSLoc loc ">>=")) mmn
              tcExpr mt (EApp (EApp (EVar sbind) a)
                              (ELam [eVarI loc "$x"] (ECase (eVarI loc "$x") [(p, EAlts [([], EDo mmn ss)] [])])))
            SThen a -> T.do
              let
                sthen = maybe (mkIdentSLoc loc ">>") (\ mn -> qualIdent mn (mkIdentSLoc loc ">>") ) mmn
              tcExpr mt (EApp (EApp (EVar sthen) a) (EDo mmn ss))
                
            SLet bs ->
              tcExpr mt (ELet bs (EDo mmn ss))

    ESectL e i -> tcExpr mt (EApp (EVar i) e)
    ESectR i e ->
      tcExpr mt (ELam [eVarI loc "$x"] (EApp (EApp (EVar i) (eVarI loc"$x")) e))
    EIf e1 e2 e3 -> T.do
      (ee1, _) <- tcExpr (Just (tBool (getSLocExpr e1))) e1
      (ee2, te2) <- tcExpr mt e2
      (ee3, te3) <- tcExpr mt e3
      unify loc te2 te3
      T.return (EIf ee1 ee2 ee3, te2)
    EListish (LList es) -> T.do
      (ees, ts) <- T.fmap unzip (T.mapM (tcExpr Nothing) es)
      te <- case ts of
              [] -> newUVar
              t : _ -> T.return t
      let
        tlist = tApp (tList loc) te
      munify loc mt tlist
      T.return (EListish (LList ees), tlist)
    EListish (LCompr eret ass) -> T.do
      let
        doStmts :: [EStmt] -> [EStmt] -> T ([EStmt], Typed Expr)
        doStmts rss xs =
          case xs of
            [] -> T.do
              r <- tcExpr Nothing eret
              T.return (reverse rss, r)
            as : ss ->
              case as of
                SBind p a -> T.do
                  v <- newUVar
                  (ea, _) <- tcExpr (Just $ tApp (tList loc) v) a
                  tcPat v p $ \ ep ->
                    doStmts (SBind ep ea : rss) ss
                SThen a -> T.do
                  (ea, _) <- tcExpr (Just (tBool (getSLocExpr a))) a
                  doStmts (SThen ea : rss) ss
                SLet bs ->
                  tcBinds bs $ \ ebs ->
                    doStmts (SLet ebs : rss) ss
      (rss, (ea, ta)) <- doStmts [] ass
      let
        tr = tApp (tList loc) ta
      munify loc mt tr
      T.return (EListish (LCompr ea rss), tr)
    EListish (LFrom       e)        -> tcExpr mt (enum loc "From" [e])
    EListish (LFromTo     e1 e2)    -> tcExpr mt (enum loc "FromTo" [e1, e2])
    EListish (LFromThen   e1 e2)    -> tcExpr mt (enum loc "FromThen" [e1,e2])
    EListish (LFromThenTo e1 e2 e3) -> tcExpr mt (enum loc "FromThenTo" [e1,e2,e3])
    ESign e t -> T.do
      (tt, _) <- tcType (Just kType) t
      (ee, _) <- tcExpr (Just tt) e
      munify loc mt tt
      T.return (ee, tt)
    EAt i e -> T.do
      (ee, t) <- tcExpr mt e
      (_, ti) <- tLookupInst "impossible!" i
      unify loc t ti
      T.return (EAt i ee, t)
    EForall vks t ->
      withVks vks kType $ \ vvks _ -> T.do
        (tt, k) <- withVars vvks (tcExpr mt t)
        T.return (EForall vvks tt, k)
    _ -> impossible

enum :: SLoc -> String -> [Expr] -> Expr
enum loc f = foldl EApp (EVar (mkIdentSLoc loc ("enum" ++ f)))

tcLit :: Maybe EType -> SLoc -> Lit -> T (Typed Expr)
tcLit mt loc l =
  let { lit t = T.do { munify loc mt t; T.return (ELit loc l, t) } } in
  case l of
<<<<<<< HEAD
    LInt _ -> lit (tConI "Primitives.Int")
    LDouble _ -> lit (tConI "Primitives.Double")
    LChar _ -> lit (tConI "Primitives.Char")
    LStr _ -> lit (tApps (mkIdent "Data.List.[]") [tConI "Primitives.Char"])
=======
    LInt _  -> lit (tConI loc "Primitives.Int")
    LChar _ -> lit (tConI loc "Primitives.Char")
    LStr _  -> lit (tApp (tConI loc "Data.List.[]") (tConI loc "Primitives.Char"))
>>>>>>> 2ff4d2eb
    LPrim _ -> T.do
      t <- unMType mt  -- pretend it is anything
      T.return (ELit loc l, t)
    LForImp _ -> impossible


tcOper :: Maybe EType -> Expr -> [(Ident, Expr)] -> T (Typed Expr)
tcOper mt ae aies = T.do
  let
    appOp (f, ft) (e1, t1) (e2, t2) = T.do
      let l = getSLocExpr f
      (fta1, ftr1) <- unArrow l ft
      (fta2, ftr2) <- unArrow l ftr1
      unify l fta1 t1
      unify l fta2 t2
--      traceM (showExpr (EApp (EApp f e1) e2))
      T.return (EApp (EApp f e1) e2, ftr2)

    doOp (e1:e2:es) o os ies = T.do
      e <- appOp o e2 e1
      calc (e:es) os ies
    doOp _ _ _ _ = impossible

    calc :: [Typed Expr] -> [(Typed Expr, Fixity)] -> [((Typed Expr, Fixity), Expr)] -> T (Typed Expr) 
    calc [et@(_, t)] [] [] = T.do munify (getSLocExpr ae) mt t; T.return et
    calc es ((o, _):os) [] = doOp es o os []
    calc es oos@((oy, (ay, py)):os) iies@((oo@(ox, (ax, px)), e) : ies) = T.do
--      traceM (show ((unIdent (getIdent (fst o)), ay, py), (unIdent i, ax, px)))
      if px == py && (not (eqAssoc ax ay) || eqAssoc ax AssocNone) then
        tcError (getSLocExpr (fst ox)) "Ambiguous operator expression"
       else if px < py || eqAssoc ax AssocLeft && px == py then
        doOp es oy os iies
       else T.do
        et <- tcExpr Nothing e
        calc (et:es) (oo : oos) ies
    calc es [] ((o, e) : ies) = T.do
      ee <- tcExpr Nothing e
      calc (ee:es) [o] ies
    calc _ _ _ = impossible

    opfix fixs (i, e) = T.do
      o@(ei, _) <- tcExpr Nothing (EVar i)
      let fx = getFixity fixs (getIdent ei)
      T.return ((o, fx), e)

  aet <- tcExpr Nothing ae
  fixs <- gets fixTable
--  traceM $ unlines $ map show [(unIdent i, fx) | (i, fx) <- M.toList fixs]
  ites <- T.mapM (opfix fixs) aies
  et@(_, t) <- calc [aet] [] ites
  munify (getSLocExpr ae) mt t
  T.return et

unArrow :: SLoc -> EType -> T (EType, EType)
unArrow loc t =
  case getArrow t of
    Just ar -> T.return ar
    Nothing -> T.do
      a <- newUVar
      r <- newUVar
      unify loc t (tArrow a r)
      T.return (a, r)

getFixity :: FixTable -> Ident -> Fixity
getFixity fixs i = fromMaybe (AssocLeft, 9) $ M.lookup i fixs

tcPats :: forall a . EType -> [EPat] -> (EType -> [Typed EPat] -> T a) -> T a
tcPats t [] ta = ta t []
tcPats t (p:ps) ta = T.do
  (tp, tr) <- unArrow (getSLocExpr p) t
  tcPat tp p $ \ pp -> tcPats tr ps $ \ tt pps -> ta tt ((pp, tp) : pps)

tcExprLam :: Maybe EType -> [EPat] -> Expr -> T (Typed Expr)
tcExprLam mt aps expr = T.do
  t <- unMType mt
  tcPats t aps $ \ tt pts -> T.do
    (er, tr) <- tcExpr (Just tt) expr
    T.return (ELam (map fst pts) er, foldr tArrow tr (map snd pts))

tcEqns :: EType -> [Eqn] -> T [Eqn]
tcEqns t eqns = T.mapM (tcEqn t) eqns

tcEqn :: EType -> Eqn -> T Eqn
tcEqn t eqn =
  case eqn of
    Eqn ps alts -> tcPats t ps $ \ tt tps -> T.do
      aalts <- tcAlts tt alts
      T.return (Eqn (map fst tps) aalts)

tcAlts :: EType -> EAlts -> T EAlts
tcAlts tt (EAlts alts bs) =
  tcBinds bs $ \ bbs -> T.do { aalts <- T.mapM (tcAlt tt) alts; T.return (EAlts aalts bbs) }

tcAlt :: EType -> EAlt -> T EAlt
tcAlt t (ss, rhs) = tcGuards ss $ \ sss -> T.do { (rrhs,_) <- tcExpr (Just t) rhs; T.return (sss, rrhs) }

tcGuards :: forall a . [EStmt] -> ([EStmt] -> T a) -> T a
tcGuards [] ta = ta []
tcGuards (s:ss) ta = tcGuard s $ \ rs -> tcGuards ss $ \ rss -> ta (rs:rss)

tcGuard :: forall a . EStmt -> (EStmt -> T a) -> T a
tcGuard (SBind p e) ta = T.do
  (ee, tt) <- tcExpr Nothing e
  tcPat tt p $ \ pp -> ta (SBind pp ee)
tcGuard (SThen e) ta = T.do
  (ee, _) <- tcExpr (Just (tBool (getSLocExpr e))) e
  ta (SThen ee)
tcGuard (SLet bs) ta = tcBinds bs $ \ bbs -> ta (SLet bbs)

tcArm :: EType -> EType -> ECaseArm -> T ECaseArm
tcArm t tpat arm =
  case arm of
    (p, alts) -> tcPat tpat p $ \ pp -> T.do
      aalts <- tcAlts t alts
      T.return (pp, aalts)

tcPat ::forall a .  EType -> EPat -> (EPat -> T a) -> T a
tcPat t p@(EVar v) ta | not (isConIdent v) = T.do  -- simple special case
  withExtVals [(v, t)] $ ta p
tcPat t ap ta = T.do
--  traceM $ "tcPat: " ++ show ap
  env <- T.mapM (\ v -> (v,) <$> newUVar) $ filter (not . isUnderscore) $ patVars ap
  withExtVals env $ T.do
    (pp, _) <- tcExpr (Just t) ap
    () <- checkArity (getSLocExpr ap) 0 pp
    ta pp

checkArity :: SLoc -> Int -> EPat -> T ()
checkArity loc n (EApp f _) = checkArity loc (n+1) f
checkArity loc n (ECon c) = if n == conArity c then T.return () else tcError loc ": con arity"
checkArity _ _ _ = T.return ()

-- XXX No mutual recursion yet
tcBinds :: forall a . [EBind] -> ([EBind] -> T a) -> T a
tcBinds xbs ta = T.do
  let
    tmap = M.fromList [ (i, t) | BSign i t <- xbs ]
    xs = concatMap getBindVars xbs
  xts <- T.mapM (tcBindVarT tmap) xs
  withExtVals xts $ T.do
    nbs <- T.mapM tcBind xbs
    ta nbs

tcBindVarT :: M.Map ETypeScheme -> Ident -> T (Ident, ETypeScheme)
tcBindVarT tmap x = T.do
  case M.lookup x tmap of
    Nothing -> T.do
      t <- newUVar
      T.return (x, t)
    Just t -> T.do
      tt <- fst <$> (withTypeTable $ tcTypeT (Just kType) t)
      T.return (x, tt)

tcBind :: EBind -> T EBind
tcBind abind =
  case abind of
    BFcn i eqns -> T.do
      (_, tt) <- tLookup "impossible!" i
      let (iks, tfn) = unForall tt
      teqns <- withExtTyps iks $ tcEqns tfn eqns
      T.return $ BFcn i teqns
    BPat p a -> T.do
      (ep, tp) <- tcExpr Nothing p
      (ea, _)  <- tcExpr (Just tp) a
      T.return $ BPat ep ea
    BSign _ _ -> T.return abind

getBindVars :: EBind -> [Ident]
getBindVars abind =
  case abind of
    BFcn i _  -> [i]
    BPat p _  -> patVars p
    BSign _ _ -> []

-- Desugar [T] and (T,T,...)
dsType :: EType -> EType
dsType at =
  case at of
    EVar _ -> at
    EApp f a -> EApp (dsType f) (dsType a)
    EOper t ies -> EOper (dsType t) [(i, dsType e) | (i, e) <- ies]
    EListish (LList [t]) -> tApp (tList (getSLocExpr at)) (dsType t)
    ETuple ts -> tApps (tupleConstr (getSLocExpr at) (length ts)) (map dsType ts)
    ESign t k -> ESign (dsType t) k
    EForall iks t -> EForall iks (dsType t)
    _ -> impossible

tConI :: SLoc -> String -> EType
tConI loc = tCon . mkIdentSLoc loc

tList :: SLoc -> EType
tList loc = tConI loc "Data.List.[]"

tBool :: SLoc -> EType
tBool loc = tConI loc "Data.Bool_Type.Bool"

impossible :: --XHasCallStack =>
              forall a . a
impossible = error "impossible"

showTModule :: forall a . (a -> String) -> TModule a -> String
showTModule sh amdl =
  case amdl of
    TModule mn _ _ _ _ a -> "Tmodule " ++ showIdent mn ++ "\n" ++ sh a

isUnderscore :: Ident -> Bool
isUnderscore = eqString "_" . unIdent

{-
showValueTable :: ValueTable -> String
showValueTable vt =
  unlines $ take 5 [showIdent i ++ " : " ++ showExpr t | (i, [Entry _ t]) <- M.toList vt]
-}<|MERGE_RESOLUTION|>--- conflicted
+++ resolved
@@ -313,27 +313,12 @@
         i = tupleConstr builtinLoc n
       in  (i, [entry (unIdent i) $ foldr kArrow kType (replicate n kType)])
   in  
-<<<<<<< HEAD
-      [(mkIdent "IO",     [entry "Primitives.IO"       kTypeTypeS]),
-       (mkIdent "->",     [entry "Primitives.->"       kTypeTypeTypeS]),
-       (mkIdent "Int",    [entry "Primitives.Int"      kTypeS]),
-       (mkIdent "Double", [entry "Primitives.Double"   kTypeS]),
-       (mkIdent "Word",   [entry "Primitives.Word"     kTypeS]),
-       (mkIdent "Char",   [entry "Primitives.Char"     kTypeS]),
-       (mkIdent "Handle", [entry "Primitives.Handle"   kTypeS]),
-       (mkIdent "Any",    [entry "Primitives.Any"      kTypeS]),
-       (mkIdent "String", [entry "Data.Char.String"    kTypeS]),
-       (mkIdent "[]",     [entry "Data.List.[]"        kTypeTypeS]),
-       (mkIdent "()",     [entry "Data.Tuple.()"       kTypeS]),
-       (mkIdent "Bool",   [entry "Data.Bool_Type.Bool" kTypeS])] ++
-=======
       [
        -- The function arrow is bothersome to define in Primtives, so keep it here.
        (mkIdentB "->",           [entry "Primitives.->"       kTypeTypeTypeS]),
        -- Primitives.hs uses the type [], and it's annoying to fix that.
        (mkIdentB "Data.List.[]", [entry "Data.List.[]"        kTypeTypeS])
       ] ++
->>>>>>> 2ff4d2eb
       map tuple (enumFromTo 2 10)
 
 primValues :: [(Ident, [Entry])]
@@ -891,16 +876,10 @@
 tcLit mt loc l =
   let { lit t = T.do { munify loc mt t; T.return (ELit loc l, t) } } in
   case l of
-<<<<<<< HEAD
-    LInt _ -> lit (tConI "Primitives.Int")
-    LDouble _ -> lit (tConI "Primitives.Double")
-    LChar _ -> lit (tConI "Primitives.Char")
-    LStr _ -> lit (tApps (mkIdent "Data.List.[]") [tConI "Primitives.Char"])
-=======
     LInt _  -> lit (tConI loc "Primitives.Int")
+    LDouble _ -> lit (tConI loc "Primitives.Double")
     LChar _ -> lit (tConI loc "Primitives.Char")
     LStr _  -> lit (tApp (tConI loc "Data.List.[]") (tConI loc "Primitives.Char"))
->>>>>>> 2ff4d2eb
     LPrim _ -> T.do
       t <- unMType mt  -- pretend it is anything
       T.return (ELit loc l, t)
