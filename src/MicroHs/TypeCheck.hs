-- Copyright 2023 Lennart Augustsson
-- See LICENSE file for full license.
{-# OPTIONS_GHC -Wno-incomplete-uni-patterns -Wno-unused-imports #-}
module MicroHs.TypeCheck(
  typeCheck,
  TModule(..), showTModule,
  impossible,
  ) where
import Prelude --Xhiding(showList)
import Data.Char
import Data.List
import Data.Maybe
import qualified Data.IntMap as IM
import MicroHs.TCMonad as T
import qualified MicroHs.IdentMap as M
import MicroHs.Ident
import MicroHs.Expr
--Ximport Compat
--Ximport GHC.Stack
--Ximport Debug.Trace

data TModule a = TModule
  IdentModule     -- module names
  [FixDef]        -- all fixities, exported or not
  [TypeExport]    -- exported types
  [SynDef]        -- all type synonyms, exported or not
  [ValueExport]   -- exported values (including from T(..))
  a               -- bindings
  --Xderiving (Show)

data TypeExport = TypeExport
  Ident           -- unqualified name
  Entry           -- symbol table entry
  [ValueExport]   -- associated values, i.e., constructors, selectors, methods
  --Xderiving (Show)

data ValueExport = ValueExport
  Ident           -- unqualified name
  Entry           -- symbol table entry
  --Xderiving (Show)

type FixDef = (Ident, Fixity)
type SynDef = (Ident, EType)

-- Symbol table entry for symbol i.
data Entry = Entry
  Expr             -- convert (EVar i) to this expression; sometimes just (EVar i)
  EType            -- type/kind of identifier
  --Xderiving(Show)

entryType :: Entry -> EType
entryType (Entry _ t) = t

type ValueTable = M.Map [Entry]    -- type of value identifiers, used during type checking values
type TypeTable  = M.Map [Entry]    -- kind of type  identifiers, used during kind checking types
type KindTable  = M.Map [Entry]    -- sort of kind  identifiers, used during sort checking kinds
type SynTable   = M.Map EType      -- body of type synonyms
type FixTable   = M.Map Fixity     -- precedence and associativity of operators
type AssocTable = M.Map [Ident]    -- maps a type identifier to its associated construcors/selectors/methods

type Sigma = EType
--type Tau   = EType
type Rho   = EType
type TyVar = Ident

typeCheck :: forall a . [(ImportSpec, TModule a)] -> EModule -> TModule [EDef]
typeCheck aimps (EModule mn exps defs) =
--  trace (show amdl) $
  let
    imps = map filterImports aimps
    (fs, ts, ss, vs, as) = mkTables imps
  in case tcRun (tcDefs defs) (initTC mn fs ts ss vs as) of
       (tds, tcs) ->
         let
           thisMdl = (mn, mkTModule tds tcs)
           impMdls = [(fromMaybe m mm, tm) | (ImportSpec _ m mm _, tm) <- imps]
           impMap = M.fromList [(i, m) | (i, m) <- thisMdl : impMdls]
           (texps, vexps) =
             unzip $ map (getTVExps impMap (typeTable tcs) (valueTable tcs)) exps
           fexps = [ fe | TModule _ fe _ _ _ _ <- M.elems impMap ]
           sexps = [ se | TModule _ _ _ se _ _ <- M.elems impMap ]
         in  tModule mn (nubBy (eqIdent `on` fst) (concat fexps)) (concat texps) (concat sexps) (concat vexps) tds

-- A hack to force evaluation of errors.
-- This should be redone to all happen in the T monad.
tModule :: IdentModule -> [FixDef] -> [TypeExport] -> [SynDef] -> [ValueExport] -> [EDef] ->
           TModule [EDef]
tModule mn fs ts ss vs ds = seqL ts `seq` seqL vs `seq` TModule mn fs ts ss vs ds
  where
    seqL :: forall a . [a] -> ()
    seqL [] = ()
    seqL (x:xs) = x `seq` seqL xs

filterImports :: forall a . (ImportSpec, TModule a) -> (ImportSpec, TModule a)
filterImports it@(ImportSpec _ _ _ Nothing, _) = it
filterImports (imp@(ImportSpec _ _ _ (Just (hide, is))), TModule mn fx ts ss vs a) =
  let
    keep x xs = elemBy eqIdent x xs `neBool` hide
    ivs = [ i | ImpValue i <- is ]
    vs' = filter (\ (ValueExport i _) -> keep i ivs) vs
    cts = [ i | ImpTypeCon i <- is ]
    its = [ i | ImpType i <- is ] ++ cts
    ts' = map (\ te@(TypeExport i e _) -> if keep i cts then te else TypeExport i e []) $
          filter (\ (TypeExport i _ _) -> keep i its) ts
  in
    --trace (show (ts, vs)) $
    (imp, TModule mn fx ts' ss vs' a)

-- Type and value exports
getTVExps :: forall a . M.Map (TModule a) -> TypeTable -> ValueTable -> ExportItem ->
           ([TypeExport], [ValueExport])
getTVExps impMap _ _ (ExpModule m) =
  case M.lookup m impMap of
    Just (TModule _ _ te _ ve _) -> (te, ve)
    _ -> expErr m
getTVExps _ tys vals (ExpTypeCon i) =
  let
    e = expLookup i tys
    qi = tyQIdent e
<<<<<<< HEAD
  in seq e ([TypeExport i e $ constrsOf qi (M.toList vals)], [], [])
getTVExps _ tys syns _ (ExpType i) =
  let
    e = expLookup i tys
    qi = tyQIdent e
    se = case M.lookup qi syns of
           Nothing -> []
           Just ts -> [(qi, ts)]
  in seq e ([TypeExport i e []], se, [])
--  in ([TypeExport i e []], [])
getTVExps _ _ _ vals (ExpValue i) =
  let
    e = (expLookup i vals)
  in seq e ([], [], [ValueExport i e])
=======
  in ([TypeExport i e $ constrsOf qi (M.toList vals)], [])
getTVExps _ tys _ (ExpType i) =
  let
    e = expLookup i tys
  in ([TypeExport i e []], [])
getTVExps _ _ vals (ExpValue i) =
    ([], [ValueExport i (expLookup i vals)])
>>>>>>> 56b5c80a

-- Export all fixities and synonyms.
-- The synonyms might be needed, and the fixities are harmless
--getFSExps :: forall a . M.Map (TModule a) -> [([FixDef], [SynDef])]
--getFSExps impMap = [ (fe, se) | TModule _ fe _ se _ _ <- M.elems impMap ]

expLookup :: Ident -> M.Map [Entry] -> Entry
expLookup i m =
  case M.lookup i m of
    Just [e] -> e
    Just _ -> errorMessage (getSLocIdent i) $ "ambiguous export " ++ showIdent i
    Nothing -> expErr i

tyQIdent :: Entry -> Ident
tyQIdent (Entry (EVar qi) _) = qi
tyQIdent _ = error "tyQIdent"

constrsOf :: Ident -> [(Ident, [Entry])] -> [ValueExport]
constrsOf qi ies =
  [ ValueExport i e | (i, es) <- ies, e@(Entry (ECon _) t) <- es, eqIdent (retTyCon t) qi ]

retTyCon :: EType -> Ident
retTyCon (EForall _ t) = retTyCon t
retTyCon t =
  case getArrow t of
    Nothing -> getAppCon t
    Just (_, a) -> retTyCon a

getAppCon :: EType -> Ident
getAppCon (EVar i) = i
getAppCon (EApp f _) = getAppCon f
getAppCon _ = error "getAppCon"

eVarI :: SLoc -> String -> Expr
eVarI loc = EVar . mkIdentSLoc loc

expErr :: forall a . Ident -> a
expErr i = errorMessage (getSLocIdent i) $ "export undefined " ++ showIdent i

-- Construct a dummy TModule for the currently compiled module.
-- It has all the relevant export tables.
-- The value&type export tables will later be filtered through the export list.
mkTModule :: forall a . [EDef] -> TCState -> TModule a
mkTModule tds tcs =
  let
    mn = moduleName tcs
    tt = typeTable  tcs
    at = assocTable tcs
    vt = valueTable tcs

    -- Find the Entry for a type.
    tentry i =
      case M.lookup (qualIdent mn i) tt of
        Just [e] -> e
        _        -> impossible
    -- Find all value Entry for names associated with a type.
    assoc i =
      let qis = fromMaybe [] $ M.lookup (qualIdent mn i) at
          val qi = case M.lookup qi vt of
                     Just [e] -> e
                     _        -> impossible
      in  map (\ qi -> ValueExport (unQualIdent qi) (val qi)) qis

    -- All top level values possible to export.
    ves = [ ValueExport i (Entry (EVar (qualIdent mn i)) ts) | Sign i ts <- tds ]

    -- All top level types possible to export.
    tes =
      [ TypeExport i (tentry i) (assoc i) | Data    (i, _) _ <- tds ] ++
      [ TypeExport i (tentry i) (assoc i) | Newtype (i, _) _ <- tds ] ++
      [ TypeExport i (tentry i) []        | Type    (i, _) _ <- tds ]

    -- All type synonym definitions.
    ses = [ (qualIdent mn i, EForall vs t) | Type (i, vs) t  <- tds ]

    -- All fixity declaration.
    fes = [ (qualIdent mn i, fx) | Infix fx is <- tds, i <- is ]
  in  TModule mn fes tes ses ves impossible

mkTables :: forall a . [(ImportSpec, TModule a)] -> (FixTable, TypeTable, SynTable, ValueTable, AssocTable)
mkTables mdls =
  let
    qns (ImportSpec q _ mas _) mn i =
      let
        m = fromMaybe mn mas
      in  if q then [qualIdent m i] else [i, qualIdent m i]
    allValues :: ValueTable
    allValues =
      let
        syms (is, TModule mn _ tes _ ves _) =
          [ (v, [e]) | ValueExport i e    <- ves,                        v <- qns is mn i ] ++
          [ (v, [e]) | TypeExport  _ _ cs <- tes, ValueExport i e <- cs, v <- qns is mn i ]
      in  M.fromListWith (unionBy eqEntry) $ concatMap syms mdls
    allSyns =
      let
        syns (_, TModule _ _ _ ses _ _) = ses
      in  M.fromList (concatMap syns mdls)
    allTypes :: TypeTable
    allTypes =
      let
        types (is, TModule mn _ tes _ _ _) = [ (v, [e]) | TypeExport i e _ <- tes, v <- qns is mn i ]
      in M.fromListWith (unionBy eqEntry) $ concatMap types mdls
    allFixes =
      let
        fixes (_, TModule _ fes _ _ _ _) = fes
      in M.fromList (concatMap fixes mdls)
    allAssocs :: AssocTable
    allAssocs =
      let
        assocs (ImportSpec _ _ mas _, TModule mn _ tes _ _ _) =
          let
            m = fromMaybe mn mas
          in  [ (qualIdent m i, [qualIdent m a | ValueExport a _ <- cs]) | TypeExport i _ cs <- tes ]
      in  M.fromList $ concatMap assocs mdls
  in  (allFixes, allTypes, allSyns, allValues, allAssocs)

eqEntry :: Entry -> Entry -> Bool
eqEntry x y =
  case x of
    Entry ix _ ->
      case y of
        Entry iy _ -> eqIdent (getIdent ix) (getIdent iy)

getIdent :: Expr -> Ident
getIdent ae =
  case ae of
    EVar i -> i
    ECon c -> conIdent c
    _ -> impossible

--------------------------

type Typed a = (a, EType)

data TCState = TC IdentModule Int FixTable TypeTable SynTable ValueTable AssocTable (IM.IntMap EType) TCMode
  --Xderiving (Show)

data TCMode = TCExpr | TCPat | TCType
  --Xderiving (Show)

typeTable :: TCState -> TypeTable
typeTable (TC _ _ _ tt _ _ _ _ _) = tt

valueTable :: TCState -> ValueTable
valueTable (TC _ _ _ _ _ vt _ _ _) = vt

synTable :: TCState -> SynTable
synTable (TC _ _ _ _ st _ _ _ _) = st

fixTable :: TCState -> FixTable
fixTable (TC _ _ ft _ _ _ _ _ _) = ft

assocTable :: TCState -> AssocTable
assocTable (TC _ _ _ _ _ _ ast _ _) = ast

uvarSubst :: TCState -> IM.IntMap EType
uvarSubst (TC _ _ _ _ _ _ _ sub _) = sub

moduleName :: TCState -> IdentModule
moduleName (TC mn _ _ _ _ _ _ _ _) = mn

tcMode :: TCState -> TCMode
tcMode (TC _ _ _ _ _ _ _ _ m) = m

putValueTable :: ValueTable -> T ()
putValueTable venv = T.do
  TC mn n fx tenv senv _ ast sub m <- get
  put (TC mn n fx tenv senv venv ast sub m)

putTypeTable :: TypeTable -> T ()
putTypeTable tenv = T.do
  TC mn n fx _ senv venv ast sub m <- get
  put (TC mn n fx tenv senv venv ast sub m)

putSynTable :: SynTable -> T ()
putSynTable senv = T.do
  TC mn n fx tenv _ venv ast sub m <- get
  put (TC mn n fx tenv senv venv ast sub m)

putUvarSubst :: IM.IntMap EType -> T ()
putUvarSubst sub = T.do
  TC mn n fx tenv senv venv ast _ m <- get
  put (TC mn n fx tenv senv venv ast sub m)

putTCMode :: TCMode -> T ()
putTCMode m = T.do
  TC mn n fx tenv senv venv ast sub _ <- get
  put (TC mn n fx tenv senv venv ast sub m)

withTCMode :: forall a . TCMode -> T a -> T a
withTCMode m ta = T.do
  om <- gets tcMode
  putTCMode m
  a <- ta
  putTCMode om
  T.return a

-- Use the type table as the value table, and the primKind table as the type table.
withTypeTable :: forall a . T a -> T a
withTypeTable ta = T.do
  TC mn n fx tt st vt ast sub m <- get
  put (TC mn n fx primKindTable M.empty tt ast sub m)
  a <- ta
  TC mnr nr _ _ _ ttr astr subr mr <- get
  put (TC mnr nr fx ttr st vt astr subr mr)
  T.return a

addAssocTable :: Ident -> [Ident] -> T ()
addAssocTable i is = T.do
  TC mn n fx tt st vt ast sub m <- get
  put $ TC mn n fx tt st vt (M.insert i is ast) sub m

initTC :: IdentModule -> FixTable -> TypeTable -> SynTable -> ValueTable -> AssocTable -> TCState
initTC mn fs ts ss vs as =
--  trace ("initTC " ++ show (ts, vs)) $
  let
    xts = foldr (uncurry M.insert) ts primTypes
    xvs = foldr (uncurry M.insert) vs primValues
  in TC mn 1 fs xts ss xvs as IM.empty TCExpr

kTypeS :: EType
kTypeS = kType

kTypeTypeS :: EType
kTypeTypeS = kArrow kType kType

kTypeTypeTypeS :: EType
kTypeTypeTypeS = kArrow kType $ kArrow kType kType

-- (=>) :: Constraint -> Type -> Type
kConstraintTypeTypeS :: EType
kConstraintTypeTypeS = kArrow kConstraint $ kArrow kType kType

-- (~) :: Type -> Type -> Constraint
kTypeTypeConstraintS :: EType
kTypeTypeConstraintS = kArrow kType (kArrow kType kConstraint)

builtinLoc :: SLoc
builtinLoc = SLoc "builtin" 0 0

mkIdentB :: String -> Ident
mkIdentB = mkIdentSLoc builtinLoc

primKindTable :: KindTable
primKindTable =
  let
    entry i = Entry (EVar (mkIdentB i))
  in M.fromList [
       -- The kinds are wired in (for now)
       (mkIdentB "Primitives.Type",       [entry "Primitives.Type" kTypeS]),
       (mkIdentB "Type",                  [entry "Primitives.Type" kTypeS]),
       (mkIdentB "Constraint",            [entry "Primitives.Constraint" kTypeS]),
       (mkIdentB "Primitives.Constraint", [entry "Primitives.Constraint" kTypeS]),
       (mkIdentB "Primitives.->",         [entry "Primitives.->"   kTypeTypeTypeS]),
       (mkIdentB "->",                    [entry "Primitives.->"   kTypeTypeTypeS])
       ]

primTypes :: [(Ident, [Entry])]
primTypes =
  let
    entry i = Entry (EVar (mkIdentB i))
    tuple n =
      let
        i = tupleConstr builtinLoc n
      in  (i, [entry (unIdent i) $ foldr kArrow kType (replicate n kType)])
  in  
      [
       -- The function arrow et al are bothersome to define in Primitives, so keep them here.
       -- But the fixity is defined in Primitives.
       (mkIdentB "->",           [entry "Primitives.->"       kTypeTypeTypeS]),
       (mkIdentB "=>",           [entry "Primitives.=>"       kConstraintTypeTypeS]),
       (mkIdentB "~",            [entry "Primitives.~"        kTypeTypeConstraintS]),
       -- Primitives.hs uses the type [], and it's annoying to fix that.
       (mkIdentB "Data.List.[]", [entry "Data.List.[]"        kTypeTypeS])
      ] ++
      map tuple (enumFromTo 2 10)

primValues :: [(Ident, [Entry])]
primValues =
  let
    tuple n =
      let
        c = tupleConstr builtinLoc n
        vks = [IdKind (mkIdent ("a" ++ showInt i)) kType | i <- enumFromTo 1 n]
        ts = map tVarK vks
        r = tApps c ts
      in  (c, [Entry (ECon $ ConData [(c, n)] c) $ EForall vks $ foldr tArrow r ts ])
  in  map tuple (enumFromTo 2 10)

type T a = TC TCState a

tCon :: Ident -> EType
tCon = EVar

tVarK :: IdKind -> EType
tVarK (IdKind i _) = EVar i

tApp :: EType -> EType -> EType
tApp = EApp

tApps :: Ident -> [EType] -> EType
tApps i ts = foldl tApp (tCon i) ts

tArrow :: EType -> EType -> EType
tArrow a r = tApp (tApp (tConI builtinLoc "Primitives.->") a) r

tImplies :: EType -> EType -> EType
tImplies a r = tApp (tApp (tConI builtinLoc "Primitives.=>") a) r

kArrow :: EKind -> EKind -> EKind
kArrow = tArrow

{-
isArrow :: EType -> Bool
isArrow = isJust . getArrow
-}

getArrow :: EType -> Maybe (EType, EType)
getArrow (EApp (EApp (EVar n) a) b) =
  if eqIdent n (mkIdent "->") || eqIdent n (mkIdent "Primitives.->") then Just (a, b) else Nothing
getArrow _ = Nothing

{-
getTuple :: Int -> EType -> Maybe [EType]
getTuple n t = loop t []
  where loop (EVar i) r | isTupleConstr n i && length r == n = Just (reverse r)
        loop (EApp f a) r = loop f (a:r)
        loop _ _ = Nothing
-}

setUVar :: TRef -> EType -> T ()
setUVar i t = T.do
  TC mn n fx tenv senv venv ast sub m <- get
  put (TC mn n fx tenv senv venv ast (IM.insert i t sub) m)

getUVar :: Int -> T (Maybe EType)
getUVar i = gets (IM.lookup i . uvarSubst)

munify :: --XHasCallStack =>
          SLoc -> Expected -> EType -> T ()
munify _   (Infer r) b = tSetRefType r b
munify loc (Check a) b = unify loc a b

expandSyn :: --XHasCallStack =>
             EType -> T EType
expandSyn at =
  let
    syn ts t =
      case t of
        EApp f a -> T.do
          aa <- expandSyn a
          syn (aa:ts) f
        EVar i -> T.do
          syns <- gets synTable
          case M.lookup i syns of
            Nothing -> T.return $ foldl tApp t ts
            Just (EForall vks tt) ->
              if length vks /= length ts then tcError (getSLocIdent i) $ "bad synonym use"
                                                                         --X ++ "\nXX " ++ show (i, vks, ts)
              else expandSyn $ subst (zip (map idKindIdent vks) ts) tt
            Just _ -> impossible
        EUVar _ -> T.return $ foldl tApp t ts
        ESign a _ -> expandSyn a   -- Throw away signatures, they don't affect unification
        EForall iks tt | null ts -> EForall iks <$> expandSyn tt
        _ -> impossible
  in syn [] at

derefUVar :: EType -> T EType
derefUVar at =
  case at of
    EApp f a -> T.do
      fx <- derefUVar f
      ax <- derefUVar a
      T.return $ EApp fx ax
    EUVar i -> T.do
      mt <- getUVar i
      case mt of
        Nothing -> T.return at
        Just t -> T.do
          t' <- derefUVar t
          setUVar i t'
          T.return t'
    EVar _ -> T.return at
    ESign t k -> flip ESign k <$> derefUVar t
    EForall iks t -> EForall iks <$> derefUVar t
    _ -> impossible

tcErrorTK :: SLoc -> String -> T ()
tcErrorTK loc msg = T.do
  tcm <- gets tcMode
  let s = case tcm of
            TCType -> "kind"
            _      -> "type"
  tcError loc $ s ++ " error: " ++ msg

unify :: --XHasCallStack =>
         SLoc -> EType -> EType -> T ()
unify loc a b = T.do
  aa <- expandSyn a
  bb <- expandSyn b
  unifyR loc aa bb

-- XXX should do occur check
unifyR :: --XHasCallStack =>
          SLoc -> EType -> EType -> T ()
unifyR _   (EVar x1)    (EVar x2)  | eqIdent x1 x2 = T.return ()
unifyR loc (EApp f1 a1) (EApp f2 a2)               = T.do { unifyR loc f1 f2; unifyR loc a1 a2 }
unifyR _   (EUVar r1)   (EUVar r2) | r1 == r2      = T.return ()
unifyR loc (EUVar r1)   t2                         = unifyVar loc r1 t2
unifyR loc t1           (EUVar r2)                 = unifyVar loc r2 t1
unifyR loc t1           t2                         =
  tcErrorTK loc $ "cannot unify " ++ showExpr t1 ++ " and " ++ showExpr t2

unifyVar :: --XHasCallStack =>
            SLoc -> TRef -> EType -> T ()
unifyVar loc r t = T.do
  mt <- getUVar r
  case mt of
    Nothing -> unifyUnboundVar loc r t
    Just t' -> unify loc t' t

unifyUnboundVar :: --XHasCallStack =>
            SLoc -> TRef -> EType -> T ()
unifyUnboundVar loc r1 at2@(EUVar r2) = T.do
  -- We know r1 /= r2
  mt2 <- getUVar r2
  case mt2 of
    Nothing -> setUVar r1 at2
    Just t2 -> unify loc (EUVar r1) t2
unifyUnboundVar loc r1 t2 = T.do
  vs <- getMetaTyVars [t2]
  if elemBy (==) r1 vs then
    tcErrorTK loc $ "cyclic " ++ showExpr (EUVar r1) ++ " = " ++ showExpr t2
   else
    setUVar r1 t2

-- Reset type variable and unification map
tcReset :: T ()
tcReset = T.do
  TC mn _ fx tenv senv venv ast _ m <- get
  put (TC mn 0 fx tenv senv venv ast IM.empty m)

newUVar :: T EType
newUVar = EUVar <$> newUniq

type TRef = Int

newUniq :: T TRef
newUniq = T.do
  TC mn n fx tenv senv venv ast sub m <- get
  put (TC mn (n+1) fx tenv senv venv ast sub m)
  T.return n

tLookup :: --XHasCallStack =>
           String -> String -> Ident -> T (Expr, EType)
tLookup msg0 msgN i = T.do
  env <- gets valueTable
  case M.lookup i env of
    Nothing -> tcError (getSLocIdent i) $ msg0 ++ ": " ++ showIdent i
               -- ++ "\n" ++ show env ;
    Just [Entry e s] -> T.return (setSLocExpr (getSLocIdent i) e, s)
    Just _ -> tcError (getSLocIdent i) $ msgN ++ ": " ++ showIdent i

tLookupV :: --XHasCallStack =>
           Ident -> T (Expr, EType)
tLookupV i = T.do
  tcm <- gets tcMode
  let s = case tcm of
            TCType -> "type"
            _      -> "value"
  tLookup ("undefined " ++ s ++ " identifier") ("ambiguous " ++ s ++ " identifier") i

tInst :: EType -> T EType
tInst as =
  case as of
    EForall vks t ->
      if null vks then T.return t
      else T.do
        let vs = map idKindIdent vks
        us <- T.mapM (const newUVar) vks
        T.return (subst (zip vs us) t)
    t -> T.return t

extValE :: --XHasCallStack =>
           Ident -> EType -> Expr -> T ()
extValE i t e = T.do
  venv <- gets valueTable
  putValueTable (M.insert i [Entry e t] venv)

-- Extend the symbol table with i = e :: t
-- Add both qualified and unqualified versions of i.
extValETop :: --XHasCallStack =>
              Ident -> EType -> Expr -> T ()
extValETop i t e = T.do
  mn <- gets moduleName
  extValE (qualIdent mn i) t e
  extValE               i  t e

-- Extend symbol table with i::t.
-- The translation for i will be the qualified name.
-- Add both qualified and unqualified versions of i.
extValQTop :: --XHasCallStack =>
              Ident -> EType -> T ()
extValQTop i t = T.do
  mn <- gets moduleName
  extValETop i t (EVar (qualIdent mn i))

extVal :: --XHasCallStack =>
          Ident -> EType -> T ()
extVal i t = extValE i t $ EVar i

extVals :: --XHasCallStack =>
           [(Ident, EType)] -> T ()
extVals = T.mapM_ (uncurry extVal)

extTyp :: Ident -> EType -> T ()
extTyp i t = T.do
  tenv <- gets typeTable
  putTypeTable (M.insert i [Entry (EVar i) t] tenv)

extTyps :: [(Ident, EType)] -> T ()
extTyps = T.mapM_ (uncurry extTyp)

extSyn :: Ident -> EType -> T ()
extSyn i t = T.do
  senv <- gets synTable
  putSynTable (M.insert i t senv)

extFix :: Ident -> Fixity -> T ()
extFix i fx = T.do
  TC mn n fenv tenv senv venv ast sub m <- get
  put $ TC mn n (M.insert i fx fenv) tenv senv venv ast sub m
  T.return ()

withExtVal :: forall a . --XHasCallStack =>
              Ident -> EType -> T a -> T a
withExtVal i t ta = T.do
  venv <- gets valueTable
  extVal i t
  a <- ta
  putValueTable venv
  T.return a

withExtVals :: forall a . --XHasCallStack =>
               [(Ident, EType)] -> T a -> T a
withExtVals env ta = T.do
  venv <- gets valueTable
  extVals env
  a <- ta
  putValueTable venv
  T.return a

withExtTyps :: forall a . [IdKind] -> T a -> T a
withExtTyps iks ta = T.do
  let env = map (\ (IdKind v k) -> (v, k)) iks
  venv <- gets typeTable
  extTyps env
  a <- ta
  putTypeTable venv
  T.return a

tcDefs :: [EDef] -> T [EDef]
tcDefs ds = T.do
  T.mapM_ tcAddInfix ds
  dst <- tcDefsType ds
  --traceM (showEDefs dst)
  T.mapM_ addTypeSyn dst
  tcDefsValue dst

tcAddInfix :: EDef -> T ()
tcAddInfix (Infix fx is) = T.do
  mn <- gets moduleName
  T.mapM_ (\ i -> extFix (qualIdent mn i) fx) is
tcAddInfix _ = T.return ()

tcDefsType :: [EDef] -> T [EDef]
tcDefsType ds = withTypeTable $ T.do
  dsk <- T.mapM tcDefKind ds                     -- Check&rename kinds in all type definitions
  T.mapM_ addTypeKind dsk                        -- Add the kind of each type to the environment
  dst <- T.mapM tcDefType dsk                    -- Kind check all type expressions (except local signatures)
  dss <- T.mapM expandClassInst dst              -- Expand all class & instance definitions
  T.return (concat dss)

-- Make sure that the kind expressions are well formed.
tcDefKind :: EDef -> T EDef
tcDefKind adef = T.do
  tcReset
  case adef of
    Data    (i, vks) cs  -> withVks vks kType $ \ vvks _  -> T.return $ Data    (i, vvks) cs
    Newtype (i, vks) c   -> withVks vks kType $ \ vvks _  -> T.return $ Newtype (i, vvks) c
    Type    (i, vks) at  ->
      case at of
        ESign t k        -> withVks vks k     $ \ vvks kr -> T.return $ Type    (i, vvks) (ESign t kr)
        _                -> withVks vks kType $ \ vvks _  -> T.return $ Type    (i, vvks) at
    Class ctx (i, vks) ms-> withVks vks kConstraint $ \ vvks _ -> T.return $ Class ctx (i, vvks) ms
    Instance vks ctx t d -> withVks vks kConstraint $ \ vvks _ -> T.return $ Instance vvks ctx t d
    _                    -> T.return adef

-- Check&rename the given kinds, apply reconstruction at the end
withVks :: forall a . [IdKind] -> EKind -> ([IdKind] -> EKind -> T a) -> T a
withVks vks kr fun = T.do
  (nvks, nkr) <-
    withTypeTable $ T.do
      let
        loop r [] = T.do
          kkr <- tInferTypeT kr
          T.return (reverse r, kkr)
        loop r (IdKind i k : iks) = T.do
          kk <- tInferTypeT k
          withExtVal i kk $ loop (IdKind i kk : r) iks
      loop [] vks
  fun nvks nkr

-- Add symbol table entries (with kind) for all top level typeish definitions
addTypeKind :: EDef -> T ()
addTypeKind adef = T.do
  let
    addAssoc i is = T.do
      mn <- gets moduleName
      addAssocTable (qualIdent mn i) (map (qualIdent mn) is)
    assocData (Constr c (Left _)) = [c]
    assocData (Constr c (Right its)) = c : map fst its
  case adef of
    Data    lhs@(i, _) cs   -> T.do
      addLHSKind lhs kType
      addAssoc i (nubBy eqIdent $ concatMap assocData cs)
    Newtype lhs@(i, _) c -> T.do
      addLHSKind lhs kType
      addAssoc i (assocData c)
    Type    lhs t   -> addLHSKind lhs (getTypeKind t)
    Class _ lhs _   -> addLHSKind lhs kConstraint
    _               -> T.return ()

getTypeKind :: EType -> EKind
getTypeKind (ESign _ k) = k
getTypeKind _ = kType

addLHSKind :: LHS -> EKind -> T ()
addLHSKind (i, vks) kret =
--  trace ("addLHSKind " ++ showIdent i ++ " :: " ++ showExpr (lhsKind vks kret)) $
  extValQTop i (lhsKind vks kret)

lhsKind :: [IdKind] -> EKind -> EKind
lhsKind vks kret = foldr (\ (IdKind _ k) -> kArrow k) kret vks

-- Add type synonyms to the value table
addTypeSyn :: EDef -> T ()
addTypeSyn adef =
  case adef of
    Type (i, vs) t -> T.do
      extSyn i (EForall vs t)
      mn <- gets moduleName
      extSyn (qualIdent mn i) (EForall vs t)
    _ -> T.return ()

-- Do kind checking of all typeish definitions.
tcDefType :: EDef -> T EDef
tcDefType d = T.do
  tcReset
  case d of
<<<<<<< HEAD
    Data    lhs@(_, iks) cs     -> withVars iks $ Data    lhs   <$> T.mapM tcConstr cs
    Newtype lhs@(_, iks) c  t   -> withVars iks $ Newtype lhs c <$> tCheckTypeT kType t
    Type    lhs@(_, iks)    t   -> withVars iks $ Type    lhs   <$> tInferTypeT t
    Sign         i          t   ->                Sign    i     <$> tCheckTypeT kType t
    ForImp  ie i            t   ->                ForImp ie i   <$> tCheckTypeT kType t
    Class   ctx lhs@(_, iks) ms -> withVars iks $ Class         <$> tcCtx ctx T.<*> T.return lhs              T.<*> T.mapM tcMethod ms
    Instance iks ctx c m        -> withVars iks $ Instance iks  <$> tcCtx ctx T.<*> tCheckTypeT kConstraint c T.<*> T.return m
    _                           -> T.return d
 where
   tcCtx = T.mapM (tCheckTypeT kConstraint)
   tcMethod (BSign i t) = BSign i <$> tcTypeT (Check kType) t
   tcMethod m = T.return m
=======
    Data    lhs cs -> Data    lhs   <$> withVars (snd lhs) (T.mapM tcConstr cs)
    Newtype lhs c  -> Newtype lhs   <$> withVars (snd lhs) (tcConstr c)
    Type    lhs  t -> Type    lhs   <$> withVars (snd lhs) (tcInferTypeT t)
    Sign    i    t -> (Sign    i  ) <$> tcTypeT (Check kType) t
    ForImp  ie i t -> (ForImp ie i) <$> tcTypeT (Check kType) t
    _ -> T.return d
>>>>>>> 56b5c80a

withVars :: forall a . [IdKind] -> T a -> T a
withVars aiks ta =
  case aiks of
    [] -> ta
    IdKind i k : iks -> T.do
      withExtVal i k $ withVars iks ta

tcConstr :: Constr -> T Constr
tcConstr (Constr c ets) =
  Constr c <$> either (\ x -> Left  T.<$> T.mapM (\ t     ->          tcTypeT (Check kType) t) x)
                      (\ x -> Right T.<$> T.mapM (\ (i,t) -> (i,) <$> tcTypeT (Check kType) t) x) ets

expandClassInst :: EDef -> T [EDef]
expandClassInst d@(Class ctx lhs m)     = (d:) <$> expandClass ctx lhs m
expandClassInst d@(Instance iks mc c m) = (d:) <$> expandInst iks mc c m
expandClassInst d = T.return [d]

-- Expand a class defintion to
--  * a type for the dictionary
--  * superclass selectors
--  * method selectors
--  * default methods
-- E.g.
--   class Eq a where
--     (==) :: a -> a -> Bool
--     (/=) :: a -> a -> a
--     x /= y = not (x == y)
-- expands to
--   data Eq$Dict a = Eq (a -> a -> Bool) (a -> a -> Bool)
--   Eq$== :: forall a . Eq$Dict a -> (a -> a -> Bool)
--   Eq$== (Eq x _) = x
--   Eq$/= :: forall a . Eq$Dict a -> (a -> a -> Bool)
--   Eq$/= (Eq _ x) = x
--   Eq$==$dflt :: forall a . (Eq a) => (a -> a -> Bool)
--   Eq$==$dflt = _noDefault "Eq.=="
--   Eq$/=$dflt :: forall a . (Eq a) => (a -> a -> Bool)
--   Eq$/=$dflt x y = not (x == y)
--
expandClass :: [EConstraint] -> LHS -> [EBind] -> T [EDef]
expandClass sups (iCls, vs) ms = T.do
  mn <- gets moduleName
  supTys <- T.mapM clsToDict sups
  let iDict = mkDictId iCls                 -- dictionary type name
      meths = [ b | b@(BSign _ _) <- ms ]
      mdflts = [ (i, eqns) | BFcn i eqns <- ms ]
      methTys = map (\ (BSign _ t) -> t) meths
      nMeths = length meths
      nSups = length sups
      nArgs = nSups + nMeths
      iCon = iDict                          -- dictionary constructor name
      dData = Data (iDict, vs) [Constr iCon $ supTys ++ methTys]

      ex = EVar (mkIdent "x")
      tForall = EForall vs
      tDict = tApps (qualIdent mn iDict) (map (EVar . idKindIdent) vs)
      pat k n = foldl EApp (EVar iCon) [ if k == i then ex else EVar dummyIdent | i <- [1..n] ]
      mkSel (BSign i t) k = [ Sign mid $ tForall $ tDict `tArrow` t, selFcn mid k ]
        where mid = mkMethodId iCls i
      mkSel _ _ = impossible
      dSels = concat $ zipWith mkSel meths [nSups+1 ..]
      selFcn i k = Fcn i [Eqn [pat k nArgs] $ EAlts [([], ex)] []]

      mkSupSel tsup k = [Sign sid $ tForall $ tDict `tArrow` tsup, selFcn sid k]
        where sid = mkMethodId iCls (mkIdent ("Super" ++ showInt k))
      dSupers = concat $ zipWith mkSupSel supTys [1 ..]

      tCtx = tApps (qualIdent mn iCls) (map (EVar . idKindIdent) vs)
      mkDflt (BSign i t) = [ Sign iDflt $ tForall $ tCtx `tImplies` t, def $ lookupBy eqIdent i mdflts ]
        where def Nothing = Fcn iDflt [Eqn [] $ EAlts [([], noDflt)] []]
              def (Just eqns) = Fcn iDflt eqns
              iDflt = mkDefaultMethodId iCls i
              -- XXX This isn't right, "Prelude._nodefault" might not be in scope
              noDflt = EApp (EVar (mkIdent "Prelude._noDefault")) (ELit noSLoc (LStr (unIdent iCls ++ "." ++ unIdent i)))
      mkDflt _ = impossible
      dDflts = concatMap mkDflt meths

  -- XXX add iDict to symbol table
  T.return $ [dData] ++ dSupers ++ dSels ++ dDflts

-- Turn a (unqualified) class name into the dictionary type name.
mkDictId :: Ident -> Ident
mkDictId cls = addIdentSuffix cls "$Dict"

-- Turn (unqualified) class and method names into a selector name.
mkMethodId :: Ident -> Ident -> Ident
mkMethodId cls meth = addIdentSuffix cls ("$" ++ unIdent meth)

-- Turn (unqualified) class and method names into a default method name
mkDefaultMethodId :: Ident -> Ident -> Ident
mkDefaultMethodId cls meth = addIdentSuffix cls ("$" ++ unIdent meth ++ "$dflt")

clsToDict :: EType -> T EType
clsToDict = T.do
  -- XXX for now, only allow contexts of the form (C t1 ... tn)
  let usup as (EVar c) | isConIdent c = T.return (tApps (mkDictId c) as)
      usup as (EApp f a) = usup (a:as) f
      usup _ t = tcError (getSLocExpr t) ("bad context " ++ showEType t)
  usup []

expandInst :: [IdKind] -> [EConstraint] -> EType -> [EBind] -> T [EDef]
expandInst vks _ctx cc bs = T.do
  ct <- clsToDict cc
  let iCon = getAppCon ct
      iInst = mkIdent "inst$"
      sign = Sign iInst (eForall vks ct)
      bind = Fcn iInst [Eqn [] $ EAlts [([], foldl EApp (EVar iCon) meths)] bs]
      meths = []
  T.return [sign, bind]

eForall :: [IdKind] -> EType -> EType
eForall [] t = t
eForall vs t = EForall vs t

---------------------

tcDefsValue :: [EDef] -> T [EDef]
tcDefsValue ds = T.do
  T.mapM_ addValueType ds
  T.mapM (\ d -> T.do { tcReset; tcDefValue d}) ds

addValueType :: EDef -> T ()
addValueType adef = T.do
  mn <- gets moduleName
  case adef of
    Sign i t -> extValQTop i t
    Data (i, vks) cs -> T.do
      let
        cti = [ (qualIdent mn c, either length length ets) | Constr c ets <- cs ]
        tret = foldl tApp (tCon (qualIdent mn i)) (map tVarK vks)
        addCon (Constr c ets) = T.do
          let ts = either id (map snd) ets
          extValETop c (EForall vks $ foldr tArrow tret ts) (ECon $ ConData cti (qualIdent mn c))
      T.mapM_ addCon cs
    Newtype (i, vks) (Constr c fs) -> T.do
      let
        t = head $ either id (map snd) fs
        tret = foldl tApp (tCon (qualIdent mn i)) (map tVarK vks)
      extValETop c (EForall vks $ tArrow t tret) (ECon $ ConNew (qualIdent mn c))
    ForImp _ i t -> extValQTop i t
    _ -> T.return ()

unForall :: EType -> ([IdKind], EType)
unForall (EForall iks t) = (iks, t)
unForall t = ([], t)

tcDefValue :: --XHasCallStack =>
              EDef -> T EDef
tcDefValue adef =
  case adef of
    Fcn i eqns -> T.do
--      traceM $ "tcDefValue: " ++ show i -- ++ " = " ++ showExpr rhs
      (_, tt) <- tLookup "no type signature" "many type signatures" i
      let (iks, tfn) = unForall tt
      mn <- gets moduleName
      teqns <- withExtTyps iks $ tcEqns tfn eqns
--      traceM (showEDefs [Fcn i eqns, Fcn i teqns])
      T.return $ Fcn (qualIdent mn i) teqns
    ForImp ie i t -> T.do
      mn <- gets moduleName
      T.return (ForImp ie (qualIdent mn i) t)
    _ -> T.return adef

tCheckTypeT :: EType -> EType -> T EType
tCheckTypeT = tCheck tcTypeT

tInferTypeT :: EType -> T EType
tInferTypeT t = fst <$> tInfer tcTypeT t

-- Kind check a type while already in type checking mode
tcTypeT :: --XHasCallStack =>
           Expected -> EType -> T EType
tcTypeT mk t = withTCMode TCType (tcExpr mk (dsType t))

-- Kind check a type while in value checking mode
tcType :: --XHasCallStack =>
          Expected -> EType -> T EType
tcType mk = withTypeTable . tcTypeT mk

{-
-- Sort check a kind while already in type cheking mode
tcKind :: --XHasCallStack =>
          EKind -> T EKind
tcKind e = fst <$> withTypeTable (tcType (Just kType) e)
-}

-- When inferring the type, the resulting type will
-- be assigned to the TRef (using tSetRefType),
-- and can then be read of (using tGetRefType).
-- When checking, the expected type is simple given.
data Expected = Infer TRef | Check EType
  --Xderiving(Show)

tInfer :: forall a . --XHasCallStack =>
          (Expected -> a -> T a) -> a -> T (Typed a)
tInfer tc a = T.do
  ref <- newUniq
  a' <- tc (Infer ref) a
  t <- tGetRefType ref
  T.return (a', t)

tCheck :: forall a . (Expected -> a -> T a) -> EType -> a -> T a
tCheck tc t = tc (Check t)

tInferExpr :: --XHasCallStack =>
              Expr -> T (Typed Expr)
tInferExpr = tInfer tcExpr

tCheckExpr :: --XHasCallStack =>
              EType -> Expr -> T Expr
tCheckExpr = tCheck tcExpr

tGetRefType :: --XHasCallStack =>
               TRef -> T EType
tGetRefType ref = T.do
  m <- gets uvarSubst
  case IM.lookup ref m of
    Nothing -> error "tGetRefType"
    Just t -> T.return t

-- Set the type for an Infer
tSetRefType :: --XHasCallStack =>
               TRef -> EType -> T ()
tSetRefType ref t = T.do
  m <- gets uvarSubst
  case IM.lookup ref m of
    Nothing -> putUvarSubst (IM.insert ref t m)
    Just _ -> error "tSetRefType"

-- Get the type of an already set Expected
tGetExpType :: Expected -> T EType
tGetExpType (Check t) = T.return t
tGetExpType (Infer r) = tGetRefType r

-- Get the type of an unset Expected
tGetExpTypeSet :: Expected -> T EType
tGetExpTypeSet (Check t) = T.return t
tGetExpTypeSet (Infer r) = T.do
  t <- newUVar
  tSetRefType r t
  T.return t

tcExpr :: --XHasCallStack =>
          Expected -> Expr -> T Expr
tcExpr mt ae = T.do
--  traceM ("tcExpr enter: " ++ showExpr ae ++ " :: " ++ showMaybe showExpr mt)
  r <- tcExprR mt ae
--  t <- expandType (snd r)
--  traceM ("tcExpr exit: " ++ showExpr (fst r) ++ " :: " ++ showExpr t)
  T.return r
tcExprR :: --XHasCallStack =>
           Expected -> Expr -> T Expr
tcExprR mt ae =
  let { loc = getSLocExpr ae } in
  case ae of
    EVar i -> T.do
      tcm <- gets tcMode
      case tcm of
        TCPat | isDummyIdent i -> T.do
                -- _ can be anything, so just ignore it
                _ <- tGetExpTypeSet mt
                T.return ae

              | isConIdent i -> T.do
                (p, cpt) <- tLookupV i
                pt <- tInst cpt
                -- We will only have an expected type for a non-nullary constructor
                case mt of
                  Check ext -> subsCheck loc ext pt
                  Infer r   -> tSetRefType r pt
                T.return p

              | otherwise -> T.do
                -- All pattern variables are in the environment as
                -- type references.  Assign the reference the given type.
                ext <- tGetExpTypeSet mt
                (p, t) <- tLookupV i
                case t of
                  EUVar r -> tSetRefType r ext
                  _ -> impossible
                T.return p
          
        _ -> T.do
          -- Type checking an expression (or type)
          T.when (isDummyIdent i) impossible
          (e, t) <- tLookupV i
          -- Variables bound in patterns start with an (EUVar ref) type,
          -- which can be instantiated to a polytype.
          -- Dereference such a ref.
          t' <-
            case t of
              EUVar r -> T.fmap (fromMaybe t) (getUVar r)
              _ -> T.return t
--          traceM ("EVar " ++ showIdent i ++ " :: " ++ showExpr t ++ " = " ++ showExpr t')
          instSigma loc t' mt
          T.return e

    EApp f a -> T.do
      (f', ft) <- tInferExpr f
      (at, rt) <- unArrow loc ft
      tcm <- gets tcMode
      case tcm of
        TCPat -> T.do
          a' <- tCheckExpr at a
          instPatSigma loc rt mt
          T.return (EApp f' a')
        _ -> T.do
          a' <- checkSigma a at
          instSigma loc rt mt
          T.return (EApp f' a')

    EOper e ies -> T.do e' <- tcOper e ies; tcExpr mt e'
    ELam ps e -> tcExprLam mt ps e
    ELit loc' l -> tcLit mt loc' l
    ECase a arms -> T.do
      (ea, ta) <- tInferExpr a
      tt <- tGetExpTypeSet mt
      earms <- T.mapM (tcArm tt ta) arms
      T.return (ECase ea earms)
    ELet bs a -> tcBinds bs $ \ ebs -> T.do { ea <- tcExpr mt a; T.return (ELet ebs ea) }
    ETuple es -> T.do
      let
        n = length es
      (ees, tes) <- T.fmap unzip (T.mapM tInferExpr es)
      let
        ttup = tApps (tupleConstr loc n) tes
      munify loc mt ttup
      T.return (ETuple ees)
    EDo mmn ass -> T.do
      case ass of
        [] -> impossible
        [as] ->
          case as of
            SThen a -> tcExpr mt a
            _ -> tcError loc $ "bad final do statement"
        as : ss -> T.do
          case as of
            SBind p a -> T.do
              let
                sbind = maybe (mkIdentSLoc loc ">>=") (\ mn -> qualIdent mn (mkIdentSLoc loc ">>=")) mmn
              tcExpr mt (EApp (EApp (EVar sbind) a)
                              (ELam [eVarI loc "$x"] (ECase (eVarI loc "$x") [(p, EAlts [([], EDo mmn ss)] [])])))
            SThen a -> T.do
              let
                sthen = maybe (mkIdentSLoc loc ">>") (\ mn -> qualIdent mn (mkIdentSLoc loc ">>") ) mmn
              tcExpr mt (EApp (EApp (EVar sthen) a) (EDo mmn ss))
                
            SLet bs ->
              tcExpr mt (ELet bs (EDo mmn ss))

    ESectL e i -> tcExpr mt (EApp (EVar i) e)
    ESectR i e -> T.do
      let x = eVarI loc "$x"
      tcExpr mt (ELam [x] (EApp (EApp (EVar i) x) e))
    EIf e1 e2 e3 -> T.do
      e1' <- tCheckExpr (tBool (getSLocExpr e1)) e1
      case mt of
        Check t -> T.do
          e2' <- checkSigma e2 t
          e3' <- checkSigma e3 t
          T.return (EIf e1' e2' e3')
        Infer ref -> T.do
          (e2', t1) <- tInferExpr e2
          (e3', t2) <- tInferExpr e3
          subsCheck loc t1 t2
          subsCheck loc t2 t1
          tSetRefType ref t1
          T.return (EIf e1' e2' e3')  

    EListish (LList es) -> T.do
      te <- newUVar
      munify loc mt (tApp (tList loc) te)
      es' <- T.mapM (tCheckExpr te) es
      T.return (EListish (LList es'))
    EListish (LCompr eret ass) -> T.do
      let
        doStmts :: [EStmt] -> [EStmt] -> T ([EStmt], Typed Expr)
        doStmts rss xs =
          case xs of
            [] -> T.do
              r <- tInferExpr eret
              T.return (reverse rss, r)
            as : ss ->
              case as of
                SBind p a -> T.do
                  v <- newUVar
                  ea <- tCheckExpr (tApp (tList loc) v) a
                  tCheckPat v p $ \ ep -> doStmts (SBind ep ea : rss) ss
                SThen a -> T.do
                  ea <- tCheckExpr (tBool (getSLocExpr a)) a
                  doStmts (SThen ea : rss) ss
                SLet bs ->
                  tcBinds bs $ \ ebs ->
                    doStmts (SLet ebs : rss) ss
      (rss, (ea, ta)) <- doStmts [] ass
      let
        tr = tApp (tList loc) ta
      munify loc mt tr
      T.return (EListish (LCompr ea rss))
    EListish (LFrom       e)        -> tcExpr mt (enum loc "From" [e])
    EListish (LFromTo     e1 e2)    -> tcExpr mt (enum loc "FromTo" [e1, e2])
    EListish (LFromThen   e1 e2)    -> tcExpr mt (enum loc "FromThen" [e1,e2])
    EListish (LFromThenTo e1 e2 e3) -> tcExpr mt (enum loc "FromThenTo" [e1,e2,e3])
    ESign e t -> T.do
      t' <- tcType (Check kType) t
      tcm <- gets tcMode
      case tcm of
        TCPat -> T.do
          instPatSigma loc t' mt
          tCheckExpr t' e
        _ -> T.do
          instSigma loc t' mt
          checkSigma e t'
    EAt i e -> T.do
      (_, ti) <- tLookupV i
      e' <- tcExpr mt e
      tt <- tGetExpType mt
      case ti of
        EUVar r -> tSetRefType r tt
        _ -> impossible
      T.return (EAt i e')
    EForall vks t ->
      withVks vks kType $ \ vvks _ -> T.do
        tt <- withVars vvks (tcExpr mt t)
        T.return (EForall vvks tt)
    _ -> impossible

enum :: SLoc -> String -> [Expr] -> Expr
enum loc f = foldl EApp (EVar (mkIdentSLoc loc ("enum" ++ f)))

tcLit :: Expected -> SLoc -> Lit -> T Expr
tcLit mt loc l = T.do
  let lit t = instSigma loc t mt
  case l of
    LInt _  -> lit (tConI loc "Primitives.Int")
    LDouble _ -> lit (tConI loc "Primitives.Double")
    LChar _ -> lit (tConI loc "Primitives.Char")
    LStr _  -> lit (tApp (tConI loc "Data.List.[]") (tConI loc "Primitives.Char"))
    LPrim _ -> newUVar T.>>= lit  -- pretend it is anything
    LForImp _ -> impossible
  T.return (ELit loc l)

tcOper :: --XHasCallStack =>
          Expr -> [(Ident, Expr)] -> T Expr
tcOper ae aies = T.do
  let
    doOp (e1:e2:es) o os ies =
      let e = EApp (EApp o e2) e1
      in  calc (e:es) os ies
    doOp _ _ _ _ = impossible

    calc :: [Expr] -> [(Expr, Fixity)] -> [((Expr, Fixity), Expr)] -> Expr
    calc [et] [] [] = et
    calc es ((o, _):os) [] = doOp es o os []
    calc es oos@((oy, (ay, py)):os) iies@((oo@(ox, (ax, px)), e) : ies) =
--      traceM (show ((unIdent (getIdent (fst o)), ay, py), (unIdent i, ax, px)))
      if px == py && (not (eqAssoc ax ay) || eqAssoc ax AssocNone) then
        errorMessage (getSLocExpr ox) "ambiguous operator expression"
       else if px < py || eqAssoc ax AssocLeft && px == py then
        doOp es oy os iies
       else
        calc (e:es) (oo : oos) ies
    calc es [] ((o, e) : ies) =
      calc (e:es) [o] ies
    calc _ _ _ = impossible

    opfix :: FixTable -> (Ident, Expr) -> T ((Expr, Fixity), Expr)
    opfix fixs (i, e) = T.do
      (ei, _) <- tLookupV i
      let fx = getFixity fixs (getIdent ei)
      T.return ((EVar i, fx), e)

  fixs <- gets fixTable
--  traceM $ unlines $ map show [(unIdent i, fx) | (i, fx) <- M.toList fixs]
  ites <- T.mapM (opfix fixs) aies
  T.return $ calc [ae] [] ites

unArrow :: --XHasCallStack =>
           SLoc -> EType -> T (EType, EType)
unArrow loc t = T.do
  case getArrow t of
    Just ar -> T.return ar
    Nothing -> T.do
      a <- newUVar
      r <- newUVar
      unify loc t (tArrow a r)
      T.return (a, r)

getFixity :: FixTable -> Ident -> Fixity
getFixity fixs i = fromMaybe (AssocLeft, 9) $ M.lookup i fixs

tcPats :: forall a . EType -> [EPat] -> (EType -> [EPat] -> T a) -> T a
tcPats t [] ta = ta t []
tcPats t (p:ps) ta = T.do
  (tp, tr) <- unArrow (getSLocExpr p) t
  tCheckPat tp p $ \ pp -> tcPats tr ps $ \ tt pps -> ta tt (pp : pps)

tcExprLam :: Expected -> [EPat] -> Expr -> T Expr
tcExprLam mt aps expr = T.do
  t <- tGetExpTypeSet mt
  tcPats t aps $ \ tt ps -> T.do
    er <- tCheckExpr tt expr
    T.return (ELam ps er)

tcEqns :: EType -> [Eqn] -> T [Eqn]
tcEqns t eqns = T.mapM (tcEqn t) eqns

tcEqn :: EType -> Eqn -> T Eqn
tcEqn t eqn =
  case eqn of
    Eqn ps alts -> tcPats t ps $ \ tt ps' -> T.do
      aalts <- tcAlts tt alts
      T.return (Eqn ps' aalts)

tcAlts :: EType -> EAlts -> T EAlts
tcAlts tt (EAlts alts bs) =
  tcBinds bs $ \ bbs -> T.do { aalts <- T.mapM (tcAlt tt) alts; T.return (EAlts aalts bbs) }

tcAlt :: EType -> EAlt -> T EAlt
tcAlt t (ss, rhs) = tcGuards ss $ \ sss -> T.do { rrhs <- tCheckExpr t rhs; T.return (sss, rrhs) }

tcGuards :: forall a . [EStmt] -> ([EStmt] -> T a) -> T a
tcGuards [] ta = ta []
tcGuards (s:ss) ta = tcGuard s $ \ rs -> tcGuards ss $ \ rss -> ta (rs:rss)

tcGuard :: forall a . EStmt -> (EStmt -> T a) -> T a
tcGuard (SBind p e) ta = T.do
  (ee, tt) <- tInferExpr e
  tCheckPat tt p $ \ pp -> ta (SBind pp ee)
tcGuard (SThen e) ta = T.do
  ee <- tCheckExpr (tBool (getSLocExpr e)) e
  ta (SThen ee)
tcGuard (SLet bs) ta = tcBinds bs $ \ bbs -> ta (SLet bbs)

tcArm :: EType -> EType -> ECaseArm -> T ECaseArm
tcArm t tpat arm =
  case arm of
    (p, alts) -> tCheckPat tpat p $ \ pp -> T.do
      aalts <- tcAlts t alts
      T.return (pp, aalts)


instPatSigma :: --XHasCallStack =>
                 SLoc -> Sigma -> Expected -> T ()
instPatSigma _   pt (Infer r) = tSetRefType r pt
instPatSigma loc pt (Check t) = subsCheck loc t pt

subsCheck :: --XHasCallStack =>
              SLoc -> Sigma -> Sigma -> T ()
-- (subsCheck args off exp) checks that
-- 'off' is at least as polymorphic as 'args -> exp'
subsCheck loc sigma1 sigma2 = T.do -- Rule DEEP-SKOL
  (skol_tvs, rho2) <- skolemise sigma2
  subsCheckRho loc sigma1 rho2
  esc_tvs <- getFreeTyVars [sigma1,sigma2]
  let bad_tvs = filter (\ i -> elemBy eqIdent i esc_tvs) skol_tvs
  T.when (not (null bad_tvs)) $
    tcErrorTK loc "Subsumption check failed"

tCheckPat :: forall a . EType -> EPat -> (EPat -> T a) -> T a
tCheckPat t p@(EVar v) ta | not (isConIdent v) = T.do  -- simple special case
  withExtVals [(v, t)] $ ta p
tCheckPat t ap ta = T.do
--  traceM $ "tcPat: " ++ show ap
  let vs = patVars ap
  multCheck vs
  env <- T.mapM (\ v -> (v,) <$> newUVar) vs
  withExtVals env $ T.do
    pp <- withTCMode TCPat $ tCheckExpr t ap
    () <- checkArity 0 pp
    ta pp

multCheck :: [Ident] -> T ()
multCheck vs =
  T.when (anySameBy eqIdent vs) $ T.do
    let v = head vs
    tcError (getSLocIdent v) $ "Multiply defined: " ++ showIdent v

checkArity :: Int -> EPat -> T ()
checkArity n (EApp f a) = T.do
  checkArity (n+1) f
  checkArity 0 a
checkArity n (ECon c) =
  let a = conArity c
  in  if n < a then
        tcError (getSLocCon c) "too few arguments"
      else if n > a then
        tcError (getSLocCon c) "too many arguments"
      else
        T.return ()
checkArity n (EAt _ p) = checkArity n p
checkArity n (ESign p _) = checkArity n p
checkArity n p =
  case p of
    ETuple _           -> check0
    EListish (LList _) -> check0
    EVar _             -> check0
    ELit _ _           -> check0
    _ ->
         --Xerror (show p)
         impossible
  where
    check0 = if n /= 0 then tcError (getSLocExpr p) "Bad pattern" else T.return ()

tcBinds :: forall a . [EBind] -> ([EBind] -> T a) -> T a
tcBinds xbs ta = T.do
  let
    tmap = M.fromList [ (i, t) | BSign i t <- xbs ]
    xs = concatMap getBindVars xbs
  multCheck xs
  xts <- T.mapM (tcBindVarT tmap) xs
  withExtVals xts $ T.do
    nbs <- T.mapM tcBind xbs
    ta nbs

tcBindVarT :: M.Map EType -> Ident -> T (Ident, EType)
tcBindVarT tmap x = T.do
  case M.lookup x tmap of
    Nothing -> T.do
      t <- newUVar
      T.return (x, t)
    Just t -> T.do
      tt <- withTypeTable $ tcTypeT (Check kType) t
      T.return (x, tt)

tcBind :: EBind -> T EBind
tcBind abind =
  case abind of
    BFcn i eqns -> T.do
      (_, tt) <- tLookupV i
      let (iks, tfn) = unForall tt
      teqns <- withExtTyps iks $ tcEqns tfn eqns
      T.return $ BFcn i teqns
    BPat p a -> T.do
      (ep, tp) <- withTCMode TCPat $ tInferExpr p  -- pattern variables already bound
      ea       <- tCheckExpr tp a
      T.return $ BPat ep ea
    BSign _ _ -> T.return abind

getBindVars :: EBind -> [Ident]
getBindVars abind =
  case abind of
    BFcn i _  -> [i]
    BPat p _  -> patVars p
    BSign _ _ -> []

-- Desugar [T] and (T,T,...)
dsType :: EType -> EType
dsType at =
  case at of
    EVar _ -> at
    EApp f a -> EApp (dsType f) (dsType a)
    EOper t ies -> EOper (dsType t) [(i, dsType e) | (i, e) <- ies]
    EListish (LList [t]) -> tApp (tList (getSLocExpr at)) (dsType t)
    ETuple ts -> tApps (tupleConstr (getSLocExpr at) (length ts)) (map dsType ts)
    ESign t k -> ESign (dsType t) k
    EForall iks t -> EForall iks (dsType t)
    _ -> impossible

tConI :: SLoc -> String -> EType
tConI loc = tCon . mkIdentSLoc loc

tListI :: SLoc -> Ident
tListI loc = mkIdentSLoc loc "Data.List.[]"

tList :: SLoc -> EType
tList = tCon . tListI

tBool :: SLoc -> EType
tBool loc = tConI loc "Data.Bool_Type.Bool"

impossible :: --XHasCallStack =>
              forall a . a
impossible = error "impossible"

showTModule :: forall a . (a -> String) -> TModule a -> String
showTModule sh amdl =
  case amdl of
    TModule mn _ _ _ _ a -> "Tmodule " ++ showIdent mn ++ "\n" ++ sh a

{-
showValueTable :: ValueTable -> String
showValueTable vt =
  unlines $ take 5 [showIdent i ++ " : " ++ showExpr t | (i, [Entry _ t]) <- M.toList vt]
-}

-----------------------------------------------------

getFreeTyVars :: [EType] -> T [TyVar]
getFreeTyVars tys = T.do
  tys' <- T.mapM derefUVar tys
  T.return (freeTyVars tys')

getMetaTyVars :: [EType] -> T [TRef]
getMetaTyVars tys = T.do
  tys' <- T.mapM derefUVar tys
  T.return (metaTvs tys')

getEnvTypes :: T [EType]
getEnvTypes = gets (map entryType . concat . M.elems . valueTable)

{-
quantify :: [MetaTv] -> Rho -> T Sigma
-- Quantify over the specified type variables (all flexible)
quantify tvs ty = T.do
   T.mapM_ bind (tvs `zip` new_bndrs) -- 'bind' is just a cunning way
   ty' <- zonkType ty               -- of doing the substitution
   T.return (EForall new_bndrs_kind ty')
  where
    used_bndrs = tyVarBndrs ty -- Avoid quantified type variables in use
    new_bndrs = deleteFirstsBy eqIdent allBinders used_bndrs
    bind (tv, name) = writeTcRef tv (EVar name)
    new_bndrs_kind = map (\ i -> IdKind i undefined) new_bndrs

allBinders :: [Ident] -- a,b,..z, a1, b1,... z1, a2, b2,...
allBinders = [ mkIdent [chr x] | x <- [ord 'a' .. ord 'z'] ] ++
             [ mkIdent (chr x : showInt i) | i <- [1 ..], x <- [ord 'a' .. ord 'z']]
-}

skolemise :: --XHasCallStack =>
             Sigma -> T ([TyVar], Rho)
-- Performs deep skolemisation, returning the
-- skolem constants and the skolemised type
skolemise (EForall tvs ty) = T.do -- Rule PRPOLY
  sks1 <- T.mapM (newSkolemTyVar . idKindIdent) tvs
  (sks2, ty') <- skolemise (subst (zip (map idKindIdent tvs) (map EVar sks1)) ty)
  T.return (sks1 ++ sks2, ty')
skolemise t@(EApp _ _) | Just (arg_ty, res_ty) <- getArrow t = T.do -- Rule PRFUN
  (sks, res_ty') <- skolemise res_ty
  T.return (sks, arg_ty `tArrow` res_ty')
skolemise (EApp f a) = T.do
  (sks1, f') <- skolemise f
  (sks2, a') <- skolemise a
  T.return (sks1 ++ sks2, EApp f' a')
skolemise ty =
  T.return ([], ty) -- Rule PRMONO

-- Skolem tyvars are just identifiers that start with a uniq
newSkolemTyVar :: Ident -> T Ident
newSkolemTyVar tv = T.do
  uniq <- newUniq
  T.return (mkIdentSLoc (getSLocIdent tv) (showInt uniq ++ unIdent tv))

freeTyVars :: [EType] -> [TyVar]
-- Get the free TyVars from a type; no duplicates in result
freeTyVars = foldr (go []) []
  where
    go :: [TyVar] -- Ignore occurrences of bound type variables
       -> EType   -- Type to look at
       -> [TyVar] -- Accumulates result
       -> [TyVar]
    go bound (EVar tv) acc
      | elemBy eqIdent tv bound = acc
      | elemBy eqIdent tv acc = acc
      | otherwise = tv : acc
    go bound (EForall tvs ty) acc = go (map idKindIdent tvs ++ bound) ty acc
    go bound (EApp fun arg) acc = go bound fun (go bound arg acc)
    go _bound (EUVar _) acc = acc
    go _ _ _ = undefined

metaTvs :: [EType] -> [TRef]
-- Get the MetaTvs from a type; no duplicates in result
metaTvs tys = foldr go [] tys
  where
    go (EUVar tv) acc
      | elemBy eqInt tv acc = acc
      | otherwise = tv : acc
    go (EVar _) acc = acc
    go (EForall _ ty) acc = go ty acc
    go (EApp fun arg) acc = go fun (go arg acc)
    go _ _ = undefined

{-
tyVarBndrs :: Rho -> [TyVar]
-- Get all the binders used in ForAlls in the type, so that
-- when quantifying an outer for-all we can avoid these inner ones
tyVarBndrs ty = nubBy eqIdent (bndrs ty)
  where
    bndrs (EForall tvs body) = map idKindIdent tvs ++ bndrs body
    bndrs (EApp arg res) = bndrs arg ++ bndrs res
    bndrs (EVar _) = []
    bndrs _ = undefined

inferSigma :: Expr -> T (Expr, Sigma)
inferSigma e = T.do
  (e', exp_ty) <- inferRho e
  env_tys      <- getEnvTypes
  env_tvs      <- getMetaTyVars env_tys
  res_tvs      <- getMetaTyVars [exp_ty]
  let forall_tvs = deleteFirstsBy eqInt res_tvs env_tvs
  (e',) <$> quantify forall_tvs exp_ty
-}

checkSigma :: Expr -> Sigma -> T Expr
checkSigma expr sigma = T.do
  (skol_tvs, rho) <- skolemise sigma
  expr' <- tCheckExpr rho expr
  if null skol_tvs then
    -- Fast special case
    T.return expr'
   else T.do
    env_tys <- getEnvTypes
    esc_tvs <- getFreeTyVars (sigma : env_tys)
    let bad_tvs = filter (\ i -> elemBy eqIdent i esc_tvs) skol_tvs
    T.when (not (null bad_tvs)) $
      tcErrorTK (getSLocExpr expr) "not polymorphic enough"
    T.return expr'

subsCheckRho :: SLoc -> Sigma -> Rho -> T ()
subsCheckRho loc sigma1@(EForall _ _) rho2 = T.do -- Rule SPEC
  rho1 <- tInst sigma1
  subsCheckRho loc rho1 rho2
subsCheckRho loc rho1 rho2 | Just (a2, r2) <- getArrow rho2 = T.do -- Rule FUN
  (a1, r1) <- unArrow loc rho1
  subsCheckFun loc a1 r1 a2 r2
subsCheckRho loc rho1 rho2 | Just (a1, r1) <- getArrow rho1 = T.do -- Rule FUN
  (a2,r2) <- unArrow loc rho2
  subsCheckFun loc a1 r1 a2 r2
subsCheckRho loc tau1 tau2 -- Rule MONO
  = unify loc tau1 tau2 -- Revert to ordinary unification

subsCheckFun :: SLoc -> Sigma -> Rho -> Sigma -> Rho -> T ()
subsCheckFun loc a1 r1 a2 r2 = T.do
  subsCheck loc a2 a1
  subsCheckRho loc r1 r2

instSigma :: SLoc -> Sigma -> Expected -> T ()
instSigma loc t1 (Check t2) = subsCheckRho loc t1 t2
instSigma _   t1 (Infer r) = T.do
  t1' <- tInst t1
  tSetRefType r t1'<|MERGE_RESOLUTION|>--- conflicted
+++ resolved
@@ -117,22 +117,6 @@
   let
     e = expLookup i tys
     qi = tyQIdent e
-<<<<<<< HEAD
-  in seq e ([TypeExport i e $ constrsOf qi (M.toList vals)], [], [])
-getTVExps _ tys syns _ (ExpType i) =
-  let
-    e = expLookup i tys
-    qi = tyQIdent e
-    se = case M.lookup qi syns of
-           Nothing -> []
-           Just ts -> [(qi, ts)]
-  in seq e ([TypeExport i e []], se, [])
---  in ([TypeExport i e []], [])
-getTVExps _ _ _ vals (ExpValue i) =
-  let
-    e = (expLookup i vals)
-  in seq e ([], [], [ValueExport i e])
-=======
   in ([TypeExport i e $ constrsOf qi (M.toList vals)], [])
 getTVExps _ tys _ (ExpType i) =
   let
@@ -140,7 +124,6 @@
   in ([TypeExport i e []], [])
 getTVExps _ _ vals (ExpValue i) =
     ([], [ValueExport i (expLookup i vals)])
->>>>>>> 56b5c80a
 
 -- Export all fixities and synonyms.
 -- The synonyms might be needed, and the fixities are harmless
@@ -801,9 +784,8 @@
 tcDefType d = T.do
   tcReset
   case d of
-<<<<<<< HEAD
     Data    lhs@(_, iks) cs     -> withVars iks $ Data    lhs   <$> T.mapM tcConstr cs
-    Newtype lhs@(_, iks) c  t   -> withVars iks $ Newtype lhs c <$> tCheckTypeT kType t
+    Newtype lhs@(_, iks) c      -> withVars iks $ Newtype lhs   <$> tcConstr c
     Type    lhs@(_, iks)    t   -> withVars iks $ Type    lhs   <$> tInferTypeT t
     Sign         i          t   ->                Sign    i     <$> tCheckTypeT kType t
     ForImp  ie i            t   ->                ForImp ie i   <$> tCheckTypeT kType t
@@ -814,14 +796,6 @@
    tcCtx = T.mapM (tCheckTypeT kConstraint)
    tcMethod (BSign i t) = BSign i <$> tcTypeT (Check kType) t
    tcMethod m = T.return m
-=======
-    Data    lhs cs -> Data    lhs   <$> withVars (snd lhs) (T.mapM tcConstr cs)
-    Newtype lhs c  -> Newtype lhs   <$> withVars (snd lhs) (tcConstr c)
-    Type    lhs  t -> Type    lhs   <$> withVars (snd lhs) (tcInferTypeT t)
-    Sign    i    t -> (Sign    i  ) <$> tcTypeT (Check kType) t
-    ForImp  ie i t -> (ForImp ie i) <$> tcTypeT (Check kType) t
-    _ -> T.return d
->>>>>>> 56b5c80a
 
 withVars :: forall a . [IdKind] -> T a -> T a
 withVars aiks ta =
@@ -873,7 +847,7 @@
       nSups = length sups
       nArgs = nSups + nMeths
       iCon = iDict                          -- dictionary constructor name
-      dData = Data (iDict, vs) [Constr iCon $ supTys ++ methTys]
+      dData = Data (iDict, vs) [Constr iCon $ Left $ supTys ++ methTys]
 
       ex = EVar (mkIdent "x")
       tForall = EForall vs
